<?xml version="1.0" encoding="utf-8"?>
<!DOCTYPE TS>
<TS version="2.1" language="uk">
<context>
    <name>AboutPage</name>
    <message>
        <location filename="../qml/pages/AboutPage.qml" line="20"/>
        <source>A fully-fledged file manager for Sailfish OS.</source>
        <translation>Повноцінний файловий менеджер для Sailfish OS.</translation>
    </message>
    <message>
        <source>adapted by karip</source>
        <translation type="vanished">адаптований Каріпом</translation>
    </message>
    <message>
        <location filename="../qml/pages/AboutPage.qml" line="66"/>
        <source>Development</source>
        <translation>Розробка</translation>
    </message>
    <message>
        <location filename="../qml/pages/AboutPage.qml" line="69"/>
        <source>Programming</source>
        <translation>Програмування</translation>
    </message>
    <message>
        <location filename="../qml/pages/AboutPage.qml" line="76"/>
        <source>Icon Design</source>
        <translation>Дизайн іконок</translation>
    </message>
    <message>
        <location filename="../qml/pages/AboutPage.qml" line="82"/>
        <source>Translations</source>
        <translation>Переклади</translation>
    </message>
    <message>
        <location filename="../qml/pages/AboutPage.qml" line="85"/>
        <source>English</source>
        <translation>Англійська</translation>
    </message>
    <message>
        <location filename="../qml/pages/AboutPage.qml" line="89"/>
        <source>German</source>
        <translation>Німецька</translation>
    </message>
    <message>
        <location filename="../qml/pages/AboutPage.qml" line="93"/>
        <source>Finnish</source>
        <translation>Фінська</translation>
    </message>
    <message>
        <location filename="../qml/pages/AboutPage.qml" line="97"/>
        <source>Chinese</source>
        <translation>Китайська</translation>
    </message>
    <message>
        <location filename="../qml/pages/AboutPage.qml" line="161"/>
        <source>Russian</source>
        <translation>Російська</translation>
    </message>
    <message>
        <location filename="../qml/pages/AboutPage.qml" line="105"/>
        <source>Swedish</source>
        <translation>Шведська</translation>
    </message>
    <message>
        <location filename="../qml/pages/AboutPage.qml" line="101"/>
        <source>Ukrainian</source>
        <translation>Українська</translation>
    </message>
    <message>
        <location filename="../qml/pages/AboutPage.qml" line="109"/>
        <source>Italian</source>
        <translation>Італійська</translation>
    </message>
    <message>
        <location filename="../qml/pages/AboutPage.qml" line="113"/>
        <source>Spanish</source>
        <translation>Іспанська</translation>
    </message>
    <message>
        <location filename="../qml/pages/AboutPage.qml" line="117"/>
        <source>French</source>
        <translation>Французька</translation>
    </message>
    <message>
        <location filename="../qml/pages/AboutPage.qml" line="121"/>
        <source>Dutch</source>
        <translation>Нідерландська</translation>
    </message>
    <message>
        <location filename="../qml/pages/AboutPage.qml" line="125"/>
        <source>Greek</source>
        <translation>Грецька</translation>
    </message>
    <message>
        <location filename="../qml/pages/AboutPage.qml" line="129"/>
        <source>Norwegian</source>
        <translation>Норвезька</translation>
    </message>
    <message>
        <location filename="../qml/pages/AboutPage.qml" line="133"/>
        <source>Czech</source>
        <translation>Чеська</translation>
    </message>
    <message>
        <location filename="../qml/pages/AboutPage.qml" line="137"/>
        <source>Slovak</source>
        <translation>Словацька</translation>
    </message>
    <message>
        <location filename="../qml/pages/AboutPage.qml" line="141"/>
        <source>Hungarian</source>
        <translation>Угорська</translation>
    </message>
    <message>
        <location filename="../qml/pages/AboutPage.qml" line="145"/>
        <source>Estonian</source>
        <translation>Естонська</translation>
    </message>
    <message>
        <location filename="../qml/pages/AboutPage.qml" line="149"/>
        <source>Polish</source>
        <translation>Польська</translation>
    </message>
    <message>
        <location filename="../qml/pages/AboutPage.qml" line="153"/>
        <source>Indonesian</source>
        <translation>Індонезійська</translation>
    </message>
    <message>
        <location filename="../qml/pages/AboutPage.qml" line="157"/>
        <source>Turkish</source>
        <translation>Турецька</translation>
    </message>
</context>
<context>
    <name>BookmarksModel</name>
    <message>
        <location filename="../src/settings.cpp" line="857"/>
        <source>Memory card</source>
        <translation>Карта пам&apos;яті</translation>
    </message>
    <message>
        <location filename="../src/settings.cpp" line="859"/>
        <source>Attached folder</source>
        <translation>Прикріплена тека</translation>
    </message>
    <message>
        <location filename="../src/settings.cpp" line="861"/>
        <source>Remote folder</source>
        <translation>Віддалена тека</translation>
    </message>
    <message>
        <location filename="../src/settings.cpp" line="864"/>
        <source>Removable media</source>
        <translation>Змінний носій</translation>
    </message>
    <message>
        <location filename="../src/settings.cpp" line="1105"/>
        <source>Home</source>
        <translation>Головна</translation>
    </message>
    <message>
        <location filename="../src/settings.cpp" line="1113"/>
        <source>Documents</source>
        <translation>Документи</translation>
    </message>
    <message>
        <location filename="../src/settings.cpp" line="1121"/>
        <source>Downloads</source>
        <translation>Завантаження</translation>
    </message>
    <message>
        <location filename="../src/settings.cpp" line="1129"/>
        <source>Music</source>
        <translation>Музика</translation>
    </message>
    <message>
        <location filename="../src/settings.cpp" line="1137"/>
        <source>Pictures</source>
        <translation>Фотографії</translation>
    </message>
    <message>
        <location filename="../src/settings.cpp" line="1145"/>
        <source>Videos</source>
        <translation>Відео</translation>
    </message>
    <message>
        <location filename="../src/settings.cpp" line="1155"/>
        <source>Android storage</source>
        <translation>Android сховище</translation>
    </message>
    <message>
        <location filename="../src/settings.cpp" line="1164"/>
        <source>Root</source>
        <translation>Root</translation>
    </message>
</context>
<context>
    <name>BookmarksRenameDialog</name>
    <message>
        <location filename="../qml/pages/BookmarksRenameDialog.qml" line="54"/>
        <source>Apply</source>
        <comment>as in &apos;apply these changes&apos;</comment>
        <translation>Застосувати</translation>
    </message>
    <message>
        <location filename="../qml/pages/BookmarksRenameDialog.qml" line="55"/>
        <source>Rename bookmarks</source>
        <translation>Перейменувати закладки</translation>
    </message>
    <message>
        <location filename="../qml/pages/BookmarksRenameDialog.qml" line="89"/>
        <source>Name must not be empty</source>
        <translation>Ім&apos;я не повинно бути порожнім</translation>
    </message>
</context>
<context>
    <name>BookmarksSortPage</name>
    <message>
        <location filename="../qml/pages/BookmarksSortPage.qml" line="37"/>
        <source>Sort bookmarks</source>
        <translation>Сортувати закладки</translation>
    </message>
    <message>
        <location filename="../qml/pages/BookmarksSortPage.qml" line="38"/>
        <source>Arrange entries by dragging them to the left.</source>
        <translation>Упорядкуйте записи, перетягнувши їх вліво.</translation>
    </message>
</context>
<context>
    <name>ClipboardPage</name>
    <message>
        <location filename="../qml/pages/ClipboardPage.qml" line="70"/>
        <source>Clipboard</source>
        <translation>Буфер обміну</translation>
    </message>
    <message numerus="yes">
        <location filename="../qml/pages/ClipboardPage.qml" line="75"/>
        <source>%n item(s) to be copied</source>
        <translation>
            <numerusform>%n елемент для копіювання</numerusform>
            <numerusform>%n елементи для копіювання</numerusform>
            <numerusform>%n елементів для копіювання</numerusform>
        </translation>
    </message>
    <message numerus="yes">
        <location filename="../qml/pages/ClipboardPage.qml" line="77"/>
        <source>%n item(s) to be moved</source>
        <translation>
            <numerusform>%n елемент для переміщення</numerusform>
            <numerusform>%n елементи для переміщення</numerusform>
            <numerusform>%n елементів для переміщення</numerusform>
        </translation>
    </message>
    <message>
        <source>Current selection</source>
        <comment>as in &apos;currently selected files&apos;</comment>
        <translation type="vanished">Поточний вибір</translation>
    </message>
    <message>
        <source>copy</source>
        <comment>as in &apos;please copy these files&apos;</comment>
        <translation type="vanished">копіювати</translation>
    </message>
    <message>
        <source>cut</source>
        <comment>as in &apos;please cut these files&apos;</comment>
        <translation type="vanished">вирізати</translation>
    </message>
    <message>
        <source>Clear</source>
        <comment>as in &apos;clear the current clipboard contents&apos;</comment>
        <translation type="vanished">Очистити</translation>
    </message>
    <message>
        <location filename="../qml/pages/ClipboardPage.qml" line="260"/>
        <source>Remove from clipboard</source>
        <translation>Видалити з буфера обміну</translation>
    </message>
    <message>
        <location filename="../qml/pages/ClipboardPage.qml" line="252"/>
        <source>Open this folder</source>
        <translation>Відкрити цю теку</translation>
    </message>
    <message numerus="yes">
        <location filename="../qml/pages/ClipboardPage.qml" line="79"/>
        <source>%n item(s) to be linked</source>
        <translation>
            <numerusform>%n елемент для зв&apos;язування</numerusform>
            <numerusform>%n елементи для зв&apos;язування</numerusform>
            <numerusform>%n елементів для зв&apos;язування</numerusform>
        </translation>
    </message>
    <message>
        <location filename="../qml/pages/ClipboardPage.qml" line="115"/>
        <source>Clear</source>
        <comment>verb as in &apos;clear all contents from the clipboard&apos;</comment>
        <translation>Очистити</translation>
    </message>
    <message>
        <location filename="../qml/pages/ClipboardPage.qml" line="117"/>
        <source>Clipboard cleared</source>
        <translation>Буфер обміну очищено</translation>
    </message>
    <message>
        <location filename="../qml/pages/ClipboardPage.qml" line="256"/>
        <source>Open containing folder</source>
        <translation>Відкрити вміст теки</translation>
    </message>
    <message>
        <location filename="../qml/pages/ClipboardPage.qml" line="274"/>
        <source>Empty</source>
        <translation>Порожньо</translation>
    </message>
    <message>
        <location filename="../qml/pages/ClipboardPage.qml" line="275"/>
        <source>Cut or copied files will be shown here.</source>
        <translation>Тут будуть показані вирізані або скопійовані файли.</translation>
    </message>
</context>
<context>
    <name>ConsoleModel</name>
    <message>
        <location filename="../src/consolemodel.cpp" line="124"/>
        <location filename="../src/consolemodel.cpp" line="136"/>
        <source>** crashed</source>
        <translation>** аварійно завершився</translation>
    </message>
    <message>
        <location filename="../src/consolemodel.cpp" line="126"/>
        <source>** error: %1</source>
        <translation>** помилка: %1</translation>
    </message>
    <message>
        <location filename="../src/consolemodel.cpp" line="134"/>
        <source>** command “%1” not found</source>
        <translation>** команду &quot;%1&quot; не знайдено</translation>
    </message>
    <message>
        <location filename="../src/consolemodel.cpp" line="138"/>
        <source>** timeout reached</source>
        <translation>** досягнуто ліміт часу</translation>
    </message>
    <message>
        <location filename="../src/consolemodel.cpp" line="140"/>
        <source>** internal communication failed</source>
        <translation>** Не вдалося встановити внутрішній зв&apos;язок</translation>
    </message>
    <message>
        <location filename="../src/consolemodel.cpp" line="142"/>
        <source>** an unknown error occurred</source>
        <translation>** сталася невідома помилка</translation>
    </message>
</context>
<context>
    <name>ConsolePage</name>
    <message>
        <location filename="../qml/pages/ConsolePage.qml" line="75"/>
        <source>Preview</source>
        <comment>as in &apos;incomplete/aggregated preview of the contents of a file&apos;</comment>
        <translation>Попередній перегляд</translation>
    </message>
    <message>
        <location filename="../qml/pages/ConsolePage.qml" line="153"/>
        <source>Swipe from the right to view raw contents.</source>
        <translation type="unfinished"></translation>
    </message>
    <message>
        <source>Swipe right to view raw contents.</source>
        <translation type="vanished">Проведіть праворуч, щоб переглянути raw вміст.</translation>
    </message>
    <message>
        <location filename="../qml/pages/ConsolePage.qml" line="151"/>
        <source>This file appears to be a software package. To install, swipe back and select the “Install” option from the menu.</source>
        <translation>Цей файл є програмним пакетом. Щоб встановити його, проведіть пальцем назад і виберіть у меню пункт &quot;Встановити&quot;.</translation>
    </message>
</context>
<context>
    <name>CoverPage</name>
    <message>
        <location filename="../qml/cover/CoverPage.qml" line="104"/>
        <source>Root Mode</source>
        <translation>Root режим</translation>
    </message>
</context>
<context>
    <name>CreateNewDialog</name>
    <message>
        <location filename="../qml/pages/CreateNewDialog.qml" line="57"/>
        <source>Create</source>
        <translation>Створити</translation>
    </message>
    <message>
        <source>Create a new folder under</source>
        <translation type="vanished">Створити нову теку в</translation>
    </message>
    <message>
        <location filename="../qml/pages/CreateNewDialog.qml" line="73"/>
        <source>Not permitted</source>
        <translation>Не дозволено</translation>
    </message>
    <message>
        <location filename="../qml/pages/CreateNewDialog.qml" line="74"/>
        <source>You don&apos;t have permission to change the contents of this directory.</source>
        <translation>Ви не маєте права змінювати вміст цього каталогу.</translation>
    </message>
    <message>
        <location filename="../qml/pages/CreateNewDialog.qml" line="87"/>
        <source>Create new</source>
        <translation>Створити новий</translation>
    </message>
    <message>
        <location filename="../qml/pages/CreateNewDialog.qml" line="89"/>
        <source>The new folder will be created under “%1”.</source>
        <comment>placeholder is the parent directory of the new element</comment>
        <translation>Нова тека буде створена за адресою &quot;%1&quot;.</translation>
    </message>
    <message>
        <location filename="../qml/pages/CreateNewDialog.qml" line="91"/>
        <source>The new text file will be created under “%1” and can be edited later.</source>
        <comment>placeholder is the parent directory of the new element</comment>
        <translation>Новий текстовий файл буде створено за адресою &quot;%1&quot; і його можна буде відредагувати пізніше.</translation>
    </message>
    <message>
        <location filename="../qml/pages/CreateNewDialog.qml" line="97"/>
        <source>folder</source>
        <translation>тека</translation>
    </message>
    <message>
        <location filename="../qml/pages/CreateNewDialog.qml" line="100"/>
        <source>empty text file</source>
        <translation>порожній текстовий файл</translation>
    </message>
    <message>
        <location filename="../qml/pages/CreateNewDialog.qml" line="112"/>
        <source>Folder name</source>
        <translation>Назва теки</translation>
    </message>
    <message>
        <location filename="../qml/pages/CreateNewDialog.qml" line="112"/>
        <source>File name</source>
        <translation>Ім&apos;я файлу</translation>
    </message>
    <message>
        <location filename="../qml/pages/CreateNewDialog.qml" line="131"/>
        <source>File names must not contain slashes. To create a new file in a folder below “%1”, first create a folder and then create the file.</source>
        <translation>Імена файлів не повинні містити косих рисок. Щоб створити новий файл у теці під &quot;%1&quot;, спочатку створіть теку, а потім створіть файл.</translation>
    </message>
    <message>
        <location filename="../qml/pages/CreateNewDialog.qml" line="135"/>
        <source>A file or folder with this name already exists.</source>
        <translation>Файл або тека з таким ім&apos;ям вже існує.</translation>
    </message>
    <message>
        <location filename="../qml/pages/CreateNewDialog.qml" line="138"/>
        <source>Using slashes in folder names will create sub-folders, like so:</source>
        <translation>Використання косих рисок у назві теки створить підтеки, наприклад, так:</translation>
    </message>
</context>
<context>
    <name>DetailList</name>
    <message numerus="yes">
        <location filename="../qml/components/DetailList.qml" line="45"/>
        <source>... and %n more</source>
        <translation>
            <numerusform>... та %n більше</numerusform>
            <numerusform>... та %n більше</numerusform>
            <numerusform>... та %n більше</numerusform>
        </translation>
    </message>
</context>
<context>
    <name>DirectoryPage</name>
    <message>
        <location filename="../qml/pages/DirectoryPage.qml" line="148"/>
        <source>View Preferences</source>
        <extracomment>This describes a page with settings for how things are displayed, i.e. &quot;preferences regarding the view&quot; (and not &quot;let&apos;s view the preferences&quot;).</extracomment>
        <translation>Переглянути Параметри</translation>
    </message>
    <message>
        <source>Create Folder</source>
        <translation type="vanished">Створити теку</translation>
    </message>
    <message>
        <location filename="../qml/pages/DirectoryPage.qml" line="155"/>
        <source>Create New...</source>
        <translation>Створити новий...</translation>
    </message>
    <message>
        <location filename="../qml/pages/DirectoryPage.qml" line="168"/>
        <source>Paste</source>
        <translation>Вставити</translation>
    </message>
    <message>
        <location filename="../qml/pages/DirectoryPage.qml" line="186"/>
        <source>Filter directory contents</source>
        <translation>Фільтрувати вміст каталогу</translation>
    </message>
    <message>
        <location filename="../qml/pages/DirectoryPage.qml" line="268"/>
        <source>Search</source>
        <translation>Пошук</translation>
    </message>
    <message>
        <location filename="../qml/pages/DirectoryPage.qml" line="273"/>
        <source>Remove bookmark</source>
        <translation>Видалити закладку</translation>
    </message>
    <message>
        <location filename="../qml/pages/DirectoryPage.qml" line="273"/>
        <source>Add to bookmarks</source>
        <translation>Додати закладку</translation>
    </message>
    <message>
        <location filename="../qml/pages/DirectoryPage.qml" line="282"/>
        <source>Copy path to clipboard</source>
        <translation>Скопіювати шлях до буфера обміну</translation>
    </message>
    <message>
        <location filename="../qml/pages/DirectoryPage.qml" line="345"/>
        <source>filtered by: %1</source>
        <translation>Відфільтровано за: %1</translation>
    </message>
    <message>
        <location filename="../qml/pages/DirectoryPage.qml" line="388"/>
        <source>Empty</source>
        <translation>Порожньо</translation>
    </message>
    <message>
        <location filename="../qml/pages/DirectoryPage.qml" line="391"/>
        <source>No files matched the filter.</source>
        <translation>Не знайдено жодного файлу, який би відповідав фільтру.</translation>
    </message>
    <message>
        <location filename="../qml/pages/DirectoryPage.qml" line="392"/>
        <source>This directory contains no files.</source>
        <translation>Цей каталог не містить файлів.</translation>
    </message>
    <message>
        <location filename="../qml/pages/DirectoryPage.qml" line="472"/>
        <location filename="../qml/pages/DirectoryPage.qml" line="475"/>
        <source>Deleting</source>
        <translation>Видалення</translation>
    </message>
    <message>
        <location filename="../qml/pages/DirectoryPage.qml" line="487"/>
        <source>Internally not ready</source>
        <translation>Внутрішньо не готовий</translation>
    </message>
    <message>
        <location filename="../qml/pages/DirectoryPage.qml" line="487"/>
        <source>Please simply try again</source>
        <translation>Просто спробуйте ще раз</translation>
    </message>
    <message>
        <location filename="../qml/pages/DirectoryPage.qml" line="530"/>
        <source>Trying to move between phone and SD Card? It does not work, try copying.</source>
        <translation>Намагаєтесь перемістити між телефоном і SD картою? Це не працює, спробуйте скопіювати.</translation>
    </message>
    <message>
        <location filename="../qml/pages/DirectoryPage.qml" line="532"/>
        <source>Perhaps the storage is full?</source>
        <translation>Переповнена сховище?</translation>
    </message>
</context>
<context>
    <name>DirectoryPageEntry</name>
    <message>
        <location filename="../qml/components/DirectoryPageEntry.qml" line="46"/>
        <source>Deleting</source>
        <translation>Видалення</translation>
    </message>
    <message>
        <location filename="../qml/components/DirectoryPageEntry.qml" line="323"/>
        <source>Remove bookmark</source>
        <translation>Видалити закладку</translation>
    </message>
    <message>
        <location filename="../qml/components/DirectoryPageEntry.qml" line="323"/>
        <source>Add to bookmarks</source>
        <translation>Додати в закладки</translation>
    </message>
</context>
<context>
    <name>DirectoryPopup</name>
    <message>
        <location filename="../qml/components/DirectoryPopup.qml" line="134"/>
        <source>Hide hidden files</source>
        <translation>Приховати приховані файли</translation>
    </message>
    <message>
        <location filename="../qml/components/DirectoryPopup.qml" line="135"/>
        <source>Show hidden files</source>
        <translation>Показати приховані файли</translation>
    </message>
    <message>
        <location filename="../qml/components/DirectoryPopup.qml" line="140"/>
        <source>Edit path</source>
        <translation>Редагувати шлях</translation>
    </message>
</context>
<context>
    <name>Engine</name>
    <message>
        <location filename="../src/engine.cpp" line="81"/>
        <source>No files to paste</source>
        <translation>Немає файлів для вставки</translation>
    </message>
    <message>
        <location filename="../src/engine.cpp" line="89"/>
        <source>Destination does not exist</source>
        <translation>Пункту призначення не існує</translation>
    </message>
    <message>
        <location filename="../src/engine.cpp" line="100"/>
        <source>Cannot overwrite itself</source>
        <translation>Неможливо перезаписати себе</translation>
    </message>
    <message>
        <location filename="../src/engine.cpp" line="106"/>
        <source>Cannot move/copy to itself</source>
        <translation>Неможливо перемістити/скопіювати до себе</translation>
    </message>
    <message>
        <location filename="../src/engine.cpp" line="244"/>
        <source>File does not exist</source>
        <translation>Файлу не існує</translation>
    </message>
    <message>
        <location filename="../src/engine.cpp" line="246"/>
        <source>Broken symbolic link</source>
        <translation>Зламане символічне посилання</translation>
    </message>
    <message>
        <location filename="../src/engine.cpp" line="251"/>
        <source>Cannot read this type of file</source>
        <translation>Не вдається прочитати цей тип файлів</translation>
    </message>
    <message>
        <location filename="../src/engine.cpp" line="257"/>
        <source>No permission to read the file</source>
        <translation>Немає дозволу на читання файлу</translation>
    </message>
    <message>
        <location filename="../src/engine.cpp" line="261"/>
        <location filename="../src/engine.cpp" line="267"/>
        <source>Error reading file</source>
        <translation>Помилка читання файлу</translation>
    </message>
    <message>
        <location filename="../src/engine.cpp" line="270"/>
        <source>Empty file</source>
        <translation>Порожній файл</translation>
    </message>
    <message>
        <location filename="../src/engine.cpp" line="296"/>
        <source>Binary file preview clipped at %1 kB</source>
        <translation>Попередній перегляд бінарного файлу за посиланням %1 кб</translation>
    </message>
    <message>
        <location filename="../src/engine.cpp" line="315"/>
        <source>Text file preview clipped at %1 lines</source>
        <translation>Попередній перегляд текстового файлу обрізано на %1 рядків</translation>
    </message>
    <message>
        <location filename="../src/engine.cpp" line="317"/>
        <source>Text file preview clipped at %1 kB</source>
        <translation>Попередній перегляд текстового файлу за посиланням %1 кб</translation>
    </message>
    <message>
        <location filename="../src/engine.cpp" line="336"/>
        <source>No permissions to create %1</source>
        <translation>Немає дозволів на створення %1</translation>
    </message>
    <message>
        <location filename="../src/engine.cpp" line="338"/>
        <source>Cannot create folder %1</source>
        <translation>Не вдається створити теку %1</translation>
    </message>
    <message>
        <location filename="../src/engine.cpp" line="354"/>
        <source>No permissions to create “%1” in “%2”</source>
        <translation>Немає дозволів на створення &quot;%1&quot; в &quot;%2&quot;</translation>
    </message>
    <message>
        <location filename="../src/engine.cpp" line="365"/>
        <source>Cannot create file “%1” in “%2”</source>
        <translation>Не вдається створити файл &quot;%1&quot; в &quot;%2&quot;</translation>
    </message>
    <message>
        <location filename="../src/engine.cpp" line="385"/>
        <source>Cannot rename %1</source>
        <translation>Неможливо перейменувати %1</translation>
    </message>
    <message>
        <location filename="../src/engine.cpp" line="408"/>
        <source>Cannot change permissions</source>
        <translation>Неможливо змінити дозволи</translation>
    </message>
</context>
<context>
    <name>FileActions</name>
    <message numerus="yes">
        <location filename="../qml/components/FileActions.qml" line="84"/>
        <source>%n file(s) selected</source>
        <translation>
            <numerusform>Вибрано %n файл</numerusform>
            <numerusform>Вибрано %n файли</numerusform>
            <numerusform>Вибрано %n файлів</numerusform>
        </translation>
    </message>
    <message>
        <location filename="../qml/components/FileActions.qml" line="112"/>
        <source>clear selection</source>
        <translation>очистити виділення</translation>
    </message>
    <message>
        <location filename="../qml/components/FileActions.qml" line="113"/>
        <source>select all</source>
        <translation>вибрати все</translation>
    </message>
    <message numerus="yes">
        <location filename="../qml/components/FileActions.qml" line="122"/>
        <source>cut file(s)</source>
        <translation>
            <numerusform>вирізати файл</numerusform>
            <numerusform>вирізати файли</numerusform>
            <numerusform>вирізати файлів</numerusform>
        </translation>
    </message>
    <message numerus="yes">
        <location filename="../qml/components/FileActions.qml" line="127"/>
        <source>%n file(s) cut</source>
        <translation>
            <numerusform>%n файл вирізано</numerusform>
            <numerusform>%n файли вирізано</numerusform>
            <numerusform>%n файлів вирізано</numerusform>
        </translation>
    </message>
    <message numerus="yes">
        <location filename="../qml/components/FileActions.qml" line="136"/>
        <source>copy file(s)</source>
        <translation>
            <numerusform>копіювати файл</numerusform>
            <numerusform>копіювати файли</numerusform>
            <numerusform>копіювати файлів</numerusform>
        </translation>
    </message>
    <message numerus="yes">
        <location filename="../qml/components/FileActions.qml" line="141"/>
        <source>%n file(s) copied</source>
        <translation>
            <numerusform>%n файл скопійовано</numerusform>
            <numerusform>%n файли скопійовано</numerusform>
            <numerusform>%n файлів скопійовано</numerusform>
        </translation>
    </message>
    <message numerus="yes">
        <location filename="../qml/components/FileActions.qml" line="150"/>
        <source>transfer file(s)</source>
        <translation>
            <numerusform>передавати файл</numerusform>
            <numerusform>передавати файли</numerusform>
            <numerusform>передавати файлів</numerusform>
        </translation>
    </message>
    <message numerus="yes">
        <location filename="../qml/components/FileActions.qml" line="169"/>
        <source>delete file(s)</source>
        <translation>
            <numerusform>видалити файл</numerusform>
            <numerusform>видалити файли</numerusform>
            <numerusform>видалити файлів</numerusform>
        </translation>
    </message>
    <message numerus="yes">
        <location filename="../qml/components/FileActions.qml" line="184"/>
        <source>rename file(s)</source>
        <translation>
            <numerusform>перейменувати файл</numerusform>
            <numerusform>перейменувати файли</numerusform>
            <numerusform>перейменувати файлів</numerusform>
        </translation>
    </message>
    <message numerus="yes">
        <location filename="../qml/components/FileActions.qml" line="214"/>
        <source>share file(s)</source>
        <translation>
            <numerusform>поділитися файлом</numerusform>
            <numerusform>поділитися файлами</numerusform>
            <numerusform>поділитися файлами</numerusform>
        </translation>
    </message>
    <message numerus="yes">
        <location filename="../qml/components/FileActions.qml" line="263"/>
        <source>compress file(s)</source>
        <translation>
            <numerusform>стиснути файл</numerusform>
            <numerusform>стиснути файли</numerusform>
            <numerusform>стиснути файлів</numerusform>
        </translation>
    </message>
    <message numerus="yes">
        <location filename="../qml/components/FileActions.qml" line="272"/>
        <source>edit file(s)</source>
        <translation>
            <numerusform>редагувати файл</numerusform>
            <numerusform>редагувати файли</numerusform>
            <numerusform>редагувати файлів</numerusform>
        </translation>
    </message>
    <message>
        <location filename="../qml/components/FileActions.qml" line="297"/>
        <source>show file properties</source>
        <translation>Показати властивості файлу</translation>
    </message>
</context>
<context>
    <name>FileClipModePicker</name>
    <message>
        <location filename="../qml/components/FileClipModePicker.qml" line="32"/>
        <source>Copy</source>
        <translation>Копіювати</translation>
    </message>
    <message>
        <location filename="../qml/components/FileClipModePicker.qml" line="33"/>
        <source>Move</source>
        <translation>Перемістити</translation>
    </message>
    <message>
        <location filename="../qml/components/FileClipModePicker.qml" line="34"/>
        <source>Link</source>
        <translation>Посилання</translation>
    </message>
</context>
<context>
    <name>FileData</name>
    <message>
        <location filename="../src/filedata.cpp" line="94"/>
        <source>empty</source>
        <extracomment>as in &quot;this folder is empty&quot;, but as short as possible</extracomment>
        <translation>порожньо</translation>
    </message>
    <message numerus="yes">
        <location filename="../src/filedata.cpp" line="95"/>
        <source>%n item(s)</source>
        <translation>
            <numerusform>%n елемент</numerusform>
            <numerusform>%n елементи</numerusform>
            <numerusform>%n елементів</numerusform>
        </translation>
    </message>
    <message>
        <location filename="../src/filedata.cpp" line="215"/>
        <source>File does not exist</source>
        <translation>Файлу не існує</translation>
    </message>
    <message>
        <location filename="../src/filedata.cpp" line="263"/>
        <source>block device</source>
        <translation>Блокувати пристрій</translation>
    </message>
    <message>
        <location filename="../src/filedata.cpp" line="267"/>
        <source>character device</source>
        <translation>символьний пристрій</translation>
    </message>
    <message>
        <location filename="../src/filedata.cpp" line="271"/>
        <source>pipe</source>
        <translation>труба</translation>
    </message>
    <message>
        <location filename="../src/filedata.cpp" line="275"/>
        <source>socket</source>
        <translation>розетка</translation>
    </message>
    <message>
        <location filename="../src/filedata.cpp" line="279"/>
        <source>folder</source>
        <translation>тека</translation>
    </message>
    <message>
        <location filename="../src/filedata.cpp" line="285"/>
        <source>unknown</source>
        <translation>невідомо</translation>
    </message>
</context>
<context>
    <name>FileModel</name>
    <message>
        <location filename="../src/filemodel.cpp" line="114"/>
        <source>folder</source>
        <translation>тека</translation>
    </message>
    <message>
        <location filename="../src/filemodel.cpp" line="116"/>
        <source>link</source>
        <translation>посилання</translation>
    </message>
    <message>
        <location filename="../src/filemodel.cpp" line="117"/>
        <source>file</source>
        <translation>файл</translation>
    </message>
    <message>
        <location filename="../src/filemodel.cpp" line="129"/>
        <source>empty</source>
        <extracomment>as in &quot;this folder is empty&quot;, but as short as possible</extracomment>
        <translation>порожньо</translation>
    </message>
    <message numerus="yes">
        <location filename="../src/filemodel.cpp" line="130"/>
        <source>%n item(s)</source>
        <translation>
            <numerusform>%n елемент</numerusform>
            <numerusform>%n елементи</numerusform>
            <numerusform>%n елементів</numerusform>
        </translation>
    </message>
</context>
<context>
    <name>FileModelWorker</name>
    <message>
        <location filename="../src/filemodelworker.cpp" line="240"/>
        <source>Folder does not exist</source>
        <translation>Теки не існує</translation>
    </message>
    <message>
        <location filename="../src/filemodelworker.cpp" line="245"/>
        <source>No permission to read the folder</source>
        <translation>Немає дозволу на читання теки</translation>
    </message>
</context>
<context>
    <name>FileOperationsPage</name>
    <message>
        <location filename="../qml/pages/FileOperationsPage.qml" line="60"/>
        <source>Tasks</source>
        <translation>Завдання</translation>
    </message>
    <message>
        <location filename="../qml/pages/FileOperationsPage.qml" line="81"/>
        <source>Empty</source>
        <translation>Порожньо</translation>
    </message>
    <message>
        <source>No permission to read the folder</source>
        <translation type="vanished">Немає дозволу на читання теки</translation>
    </message>
</context>
<context>
    <name>FilePage</name>
    <message>
        <location filename="../qml/pages/FilePage.qml" line="103"/>
        <source>Install launched</source>
        <translation>Запущено встановлення</translation>
    </message>
    <message>
        <location filename="../qml/pages/FilePage.qml" line="104"/>
        <source>If nothing happens, then the package is probably faulty.</source>
        <translation>Якщо нічого не відбувається, то, ймовірно, пакунок несправний.</translation>
    </message>
    <message>
        <source>Swipe right to inspect its contents.</source>
        <extracomment>&quot;it&quot; = &quot;the package&quot;, i.e. an RPM or APK file</extracomment>
        <translation type="vanished">Проведіть праворуч, щоб переглянути його вміст.</translation>
    </message>
    <message>
        <location filename="../qml/pages/FilePage.qml" line="108"/>
        <source>Open successful</source>
        <translation>Відкрито успішно</translation>
    </message>
    <message>
        <location filename="../qml/pages/FilePage.qml" line="109"/>
        <source>Sometimes the application stays in the background</source>
        <translation>Іноді застосунок залишається у фоновому режимі</translation>
    </message>
    <message>
        <location filename="../qml/pages/FilePage.qml" line="113"/>
        <source>No application to open the file</source>
        <translation>Немає застосунку для відкриття файлу</translation>
    </message>
    <message>
        <location filename="../qml/pages/FilePage.qml" line="68"/>
        <source>Change Permissions</source>
        <translation>Змінити дозволи</translation>
    </message>
    <message>
        <location filename="../qml/pages/FilePage.qml" line="82"/>
        <source>View Raw Contents</source>
        <translation>Перегляд Raw вмісту</translation>
    </message>
    <message>
        <location filename="../qml/pages/FilePage.qml" line="90"/>
        <source>Install</source>
        <translation>Встановити</translation>
    </message>
    <message>
        <location filename="../qml/pages/FilePage.qml" line="90"/>
        <source>Open</source>
        <translation>Відкрити</translation>
    </message>
    <message>
        <location filename="../qml/pages/FilePage.qml" line="94"/>
        <source>File cannot be opened</source>
        <translation>Неможливо відкрити файл</translation>
    </message>
    <message>
        <location filename="../qml/pages/FilePage.qml" line="95"/>
        <source>This type of file cannot be opened.</source>
        <translation>Цей тип файлів неможливо відкрити.</translation>
    </message>
    <message>
        <location filename="../qml/pages/FilePage.qml" line="106"/>
        <source>Swipe from the right to inspect its contents.</source>
        <extracomment>&quot;it&quot; = &quot;the package&quot;, i.e. an RPM or APK file</extracomment>
        <translation type="unfinished"></translation>
    </message>
    <message>
        <location filename="../qml/pages/FilePage.qml" line="119"/>
        <source>Go to Target</source>
        <translation>Перейти до Цілі</translation>
    </message>
    <message>
        <location filename="../qml/pages/FilePage.qml" line="129"/>
        <source>Open containing folder</source>
        <translation>Відкрити вміст теки</translation>
    </message>
    <message>
        <location filename="../qml/pages/FilePage.qml" line="148"/>
        <source>The file has been moved.</source>
        <translation>Файл переміщено.</translation>
    </message>
    <message>
        <location filename="../qml/pages/FilePage.qml" line="263"/>
        <location filename="../qml/pages/FilePage.qml" line="269"/>
        <source>Deleting</source>
        <translation>Видалення</translation>
    </message>
    <message>
        <location filename="../qml/pages/FilePage.qml" line="301"/>
        <source>Location</source>
        <translation>Розташування</translation>
    </message>
    <message>
        <location filename="../qml/pages/FilePage.qml" line="305"/>
        <source>Type</source>
        <translation>Тип</translation>
    </message>
    <message>
        <location filename="../qml/pages/FilePage.qml" line="307"/>
        <source>Unknown (link target not found)</source>
        <translation>Невідомо (цільове посилання не знайдено)</translation>
    </message>
    <message>
        <location filename="../qml/pages/FilePage.qml" line="307"/>
        <source>Link to %1</source>
        <translation>Посилання на %1</translation>
    </message>
    <message>
        <location filename="../qml/pages/FilePage.qml" line="314"/>
        <source>Permissions</source>
        <translation>Дозволи</translation>
    </message>
    <message>
        <location filename="../qml/pages/FilePage.qml" line="318"/>
        <source>Owner</source>
        <translation>Власник</translation>
    </message>
    <message>
        <location filename="../qml/pages/FilePage.qml" line="323"/>
        <source>Group</source>
        <translation>Група</translation>
    </message>
    <message>
        <location filename="../qml/pages/FilePage.qml" line="328"/>
        <source>Last modified</source>
        <translation>Остання зміна</translation>
    </message>
</context>
<context>
    <name>FileSize</name>
    <message>
        <location filename="../src/globals.cpp" line="79"/>
        <source>B</source>
        <translation>Б</translation>
    </message>
    <message>
        <location filename="../src/globals.cpp" line="80"/>
        <source>KiB</source>
        <translation>КБ</translation>
    </message>
    <message>
        <location filename="../src/globals.cpp" line="81"/>
        <source>MiB</source>
        <translation>МБ</translation>
    </message>
    <message>
        <location filename="../src/globals.cpp" line="82"/>
        <source>GiB</source>
        <translation>ГБ</translation>
    </message>
    <message>
        <location filename="../src/globals.cpp" line="83"/>
        <source>TiB</source>
        <translation>ТБ</translation>
    </message>
    <message>
        <location filename="../src/globals.cpp" line="84"/>
        <source>PiB</source>
        <translation>ПБ</translation>
    </message>
    <message>
        <location filename="../src/globals.cpp" line="85"/>
        <source>EiB</source>
        <translation>ЕБ</translation>
    </message>
    <message>
        <location filename="../src/globals.cpp" line="86"/>
        <source>ZiB</source>
        <translation>ЗБ</translation>
    </message>
    <message>
        <location filename="../src/globals.cpp" line="87"/>
        <source>YiB</source>
        <translation>ЙБ</translation>
    </message>
    <message>
        <location filename="../src/globals.cpp" line="107"/>
        <location filename="../src/globals.cpp" line="111"/>
        <source>%1 %2</source>
        <extracomment>1=file size (number), 2=unit (e.g. KiB)</extracomment>
        <translation>%1 %2</translation>
    </message>
</context>
<context>
    <name>FileWorker</name>
    <message>
        <location filename="../src/fileworker.cpp" line="76"/>
        <location filename="../src/fileworker.cpp" line="92"/>
        <location filename="../src/fileworker.cpp" line="109"/>
        <location filename="../src/fileworker.cpp" line="126"/>
        <source>File operation already in progress</source>
        <translation>Операція з файлом вже виконується</translation>
    </message>
    <message>
        <location filename="../src/fileworker.cpp" line="168"/>
        <source>Empty filename</source>
        <translation>Порожня назва файлу</translation>
    </message>
    <message>
        <location filename="../src/fileworker.cpp" line="187"/>
        <location filename="../src/fileworker.cpp" line="259"/>
        <location filename="../src/fileworker.cpp" line="291"/>
        <location filename="../src/fileworker.cpp" line="387"/>
        <location filename="../src/fileworker.cpp" line="403"/>
        <source>Cancelled</source>
        <translation>Скасовано</translation>
    </message>
    <message>
        <location filename="../src/fileworker.cpp" line="224"/>
        <source>File not found</source>
        <translation>Файл не знайдено</translation>
    </message>
    <message>
        <location filename="../src/fileworker.cpp" line="237"/>
        <source>Folder delete failed</source>
        <translation>Не вдалося видалити папку</translation>
    </message>
    <message>
        <location filename="../src/fileworker.cpp" line="372"/>
        <source>Source folder does not exist</source>
        <translation>Вихідна теки не існує</translation>
    </message>
    <message>
        <location filename="../src/fileworker.cpp" line="379"/>
        <source>Cannot create target folder %1</source>
        <translation>Неможливо створити цільову теку %1</translation>
    </message>
</context>
<context>
    <name>GlobalSettingsPage</name>
    <message>
        <location filename="../qml/pages/GlobalSettingsPage.qml" line="45"/>
        <source>App Settings</source>
        <translation>Налаштування застосунку</translation>
    </message>
    <message>
        <location filename="../qml/pages/GlobalSettingsPage.qml" line="50"/>
        <source>Directory View</source>
        <translation>Перегляд каталогу</translation>
    </message>
    <message>
        <location filename="../qml/pages/GlobalSettingsPage.qml" line="61"/>
        <source>Use per-directory view settings</source>
        <translation>Використовувати налаштування перегляду для кожного каталогу</translation>
    </message>
    <message>
        <location filename="../qml/pages/GlobalSettingsPage.qml" line="63"/>
        <source>Save view preferences individually for all folders in your home directory. The options below are used by default.</source>
        <translation>Зберегти налаштування перегляду для кожної теки окремо, якщо вони відрізняються від наведених нижче.</translation>
    </message>
    <message>
        <location filename="../qml/pages/GlobalSettingsPage.qml" line="67"/>
        <source>Show hidden files</source>
        <translation>Показати приховані файли</translation>
    </message>
    <message>
        <location filename="../qml/pages/GlobalSettingsPage.qml" line="69"/>
        <source>Show files with names starting with a full stop (“.”).</source>
        <translation>Показувати файли з іменами, що починаються з крапки (&quot;.&quot;).</translation>
    </message>
    <message>
        <location filename="../qml/pages/GlobalSettingsPage.qml" line="72"/>
        <source>Show preview images</source>
        <translation>Показати попередній перегляд зображень</translation>
    </message>
    <message>
        <location filename="../qml/pages/GlobalSettingsPage.qml" line="74"/>
        <source>Preview contents of supported file types.</source>
        <translation>Попередній перегляд вмісту підтримуваних типів файлів.</translation>
    </message>
    <message>
        <location filename="../qml/pages/GlobalSettingsPage.qml" line="77"/>
        <source>Thumbnail size</source>
        <translation>Розмір мініатюри</translation>
    </message>
    <message>
        <location filename="../qml/pages/GlobalSettingsPage.qml" line="83"/>
        <source>small</source>
        <translation>невеликий</translation>
    </message>
    <message>
        <location filename="../qml/pages/GlobalSettingsPage.qml" line="84"/>
        <source>medium</source>
        <translation>середній</translation>
    </message>
    <message>
        <location filename="../qml/pages/GlobalSettingsPage.qml" line="85"/>
        <source>large</source>
        <translation>великий</translation>
    </message>
    <message>
        <location filename="../qml/pages/GlobalSettingsPage.qml" line="86"/>
        <source>huge</source>
        <translation>величезний</translation>
    </message>
    <message>
        <location filename="../qml/pages/GlobalSettingsPage.qml" line="93"/>
        <source>Sorting</source>
        <translation>Сортування</translation>
    </message>
    <message>
        <location filename="../qml/pages/GlobalSettingsPage.qml" line="103"/>
        <source>Show folders first</source>
        <translation>Спочатку показувати теки</translation>
    </message>
    <message>
        <location filename="../qml/pages/GlobalSettingsPage.qml" line="105"/>
        <source>Always show folders at the top of the file list.</source>
        <translation>Завжди показувати теки у верхній частині списку файлів.</translation>
    </message>
    <message>
        <location filename="../qml/pages/GlobalSettingsPage.qml" line="108"/>
        <source>Show hidden files last</source>
        <translation>Показувати приховані файли останніми</translation>
    </message>
    <message>
        <location filename="../qml/pages/GlobalSettingsPage.qml" line="110"/>
        <source>Always show files starting with a full stop (“.”) at the end of the file list.</source>
        <translation>Завжди показувати файли, що починаються з крапки (&quot;.&quot;) в кінці списку файлів.</translation>
    </message>
    <message>
        <location filename="../qml/pages/GlobalSettingsPage.qml" line="113"/>
        <source>Sort by</source>
        <translation>Сортувати за</translation>
    </message>
    <message>
        <location filename="../qml/pages/GlobalSettingsPage.qml" line="119"/>
        <source>name</source>
        <translation>ім&apos;ям</translation>
    </message>
    <message>
        <location filename="../qml/pages/GlobalSettingsPage.qml" line="120"/>
        <source>size</source>
        <translation>розміром</translation>
    </message>
    <message>
        <location filename="../qml/pages/GlobalSettingsPage.qml" line="121"/>
        <source>file age</source>
        <translation>час редагування</translation>
    </message>
    <message>
        <location filename="../qml/pages/GlobalSettingsPage.qml" line="122"/>
        <source>file type</source>
        <translation>типом файлу</translation>
    </message>
    <message>
        <location filename="../qml/pages/GlobalSettingsPage.qml" line="126"/>
        <source>Sort case-sensitively</source>
        <translation>Сортування з урахуванням регістру</translation>
    </message>
    <message>
        <location filename="../qml/pages/GlobalSettingsPage.qml" line="128"/>
        <source>Show files with names starting with a capital letter first.</source>
        <translation>Спочатку показувати файли з іменами, що починаються з великої літери.</translation>
    </message>
    <message>
        <location filename="../qml/pages/GlobalSettingsPage.qml" line="132"/>
        <source>Sort order</source>
        <translation>Порядок сортування</translation>
    </message>
    <message>
        <location filename="../qml/pages/GlobalSettingsPage.qml" line="140"/>
        <source>Sort names starting with the beginning of the alphabet first.</source>
        <translation>Спочатку відсортувати імена з початку алфавіту.</translation>
    </message>
    <message>
        <location filename="../qml/pages/GlobalSettingsPage.qml" line="142"/>
        <source>Show smaller files first.</source>
        <translation>Спочатку показувати менші файли.</translation>
    </message>
    <message>
        <location filename="../qml/pages/GlobalSettingsPage.qml" line="144"/>
        <source>Show more recent files first.</source>
        <translation>Спочатку показувати останні файли.</translation>
    </message>
    <message>
        <location filename="../qml/pages/GlobalSettingsPage.qml" line="148"/>
        <source>Sort names starting with the end of the alphabet first.</source>
        <translation>Спочатку відсортувати імена з кінця алфавіту.</translation>
    </message>
    <message>
        <location filename="../qml/pages/GlobalSettingsPage.qml" line="150"/>
        <source>Show larger files first.</source>
        <translation>Спочатку показувати більші файли.</translation>
    </message>
    <message>
        <location filename="../qml/pages/GlobalSettingsPage.qml" line="152"/>
        <source>Show older files first.</source>
        <translation>Спочатку показувати старіші файли.</translation>
    </message>
    <message>
        <location filename="../qml/pages/GlobalSettingsPage.qml" line="161"/>
        <source>ascending</source>
        <translation>за зростанням</translation>
    </message>
    <message>
        <location filename="../qml/pages/GlobalSettingsPage.qml" line="165"/>
        <source>descending</source>
        <translation>за спаданням</translation>
    </message>
    <message>
        <location filename="../qml/pages/GlobalSettingsPage.qml" line="173"/>
        <source>Behavior and View</source>
        <translation>Поведінка та перегляд</translation>
    </message>
    <message>
        <location filename="../qml/pages/GlobalSettingsPage.qml" line="184"/>
        <location filename="../qml/pages/GlobalSettingsPage.qml" line="200"/>
        <source>Initial directory</source>
        <translation>Початковий каталог</translation>
    </message>
    <message>
        <location filename="../qml/pages/GlobalSettingsPage.qml" line="189"/>
        <source>The directory that is shown when the app starts.</source>
        <translation>Каталог, який відображається при запуску застосунку.</translation>
    </message>
    <message>
        <location filename="../qml/pages/GlobalSettingsPage.qml" line="192"/>
        <source>user&apos;s home</source>
        <translation>домашня сторінка користувача</translation>
    </message>
    <message>
        <location filename="../qml/pages/GlobalSettingsPage.qml" line="193"/>
        <source>last visited</source>
        <translation>останнє відвідування</translation>
    </message>
    <message>
        <location filename="../qml/pages/GlobalSettingsPage.qml" line="194"/>
        <source>custom path</source>
        <translation>власний шлях</translation>
    </message>
    <message>
        <location filename="../qml/pages/GlobalSettingsPage.qml" line="216"/>
        <source>Choose</source>
        <translation>Обрати</translation>
    </message>
    <message>
        <location filename="../qml/pages/GlobalSettingsPage.qml" line="231"/>
        <source>Default transfer action</source>
        <translation>Дія переказу за замовчуванням</translation>
    </message>
    <message>
        <location filename="../qml/pages/GlobalSettingsPage.qml" line="235"/>
        <source>The action that is selected by default when using the bulk file management feature (available through the “shuffle” icon after selecting files).</source>
        <translation>Дія, яка обирається за замовчуванням при використанні функції керування файлами (доступна через іконку &quot;перемішування&quot; після вибору файлів).</translation>
    </message>
    <message>
        <location filename="../qml/pages/GlobalSettingsPage.qml" line="240"/>
        <source>copy</source>
        <translation>копіювати</translation>
    </message>
    <message>
        <location filename="../qml/pages/GlobalSettingsPage.qml" line="241"/>
        <source>move</source>
        <translation>перемістити</translation>
    </message>
    <message>
        <location filename="../qml/pages/GlobalSettingsPage.qml" line="242"/>
        <source>link</source>
        <translation>посилання</translation>
    </message>
    <message>
        <location filename="../qml/pages/GlobalSettingsPage.qml" line="243"/>
        <source>none</source>
        <translation>немає</translation>
    </message>
    <message>
        <location filename="../qml/pages/GlobalSettingsPage.qml" line="247"/>
        <source>Default filter line action</source>
        <translation>Дія лінії фільтра за замовчуванням</translation>
    </message>
    <message>
        <location filename="../qml/pages/GlobalSettingsPage.qml" line="251"/>
        <source>Which action to take when the Enter key is pressed in the filter line in a directory&apos;s pull-down menu.</source>
        <translation>Яка дія виконується при натисканні клавіші Enter у рядку фільтрації у випадаючому меню каталогу.</translation>
    </message>
    <message>
        <location filename="../qml/pages/GlobalSettingsPage.qml" line="255"/>
        <source>return to directory view</source>
        <translation>повернутися до перегляду каталогу</translation>
    </message>
    <message>
        <location filename="../qml/pages/GlobalSettingsPage.qml" line="256"/>
        <source>start recursive search</source>
        <translation>почати рекурсивний пошук</translation>
    </message>
    <message>
        <location filename="../qml/pages/GlobalSettingsPage.qml" line="260"/>
        <source>File name abbreviation</source>
        <translation>Скорочення імені файлу</translation>
    </message>
    <message>
        <location filename="../qml/pages/GlobalSettingsPage.qml" line="264"/>
        <source>How very long filenames are abbreviated in the directory view.</source>
        <translation>Як задовгі імена файлів скорочуються у перегляді каталогу.</translation>
    </message>
    <message>
        <location filename="../qml/pages/GlobalSettingsPage.qml" line="267"/>
        <source>fade out</source>
        <translation>зникають</translation>
    </message>
    <message>
        <location filename="../qml/pages/GlobalSettingsPage.qml" line="268"/>
        <source>elide end</source>
        <translation>пропустити кінець</translation>
    </message>
    <message>
        <location filename="../qml/pages/GlobalSettingsPage.qml" line="269"/>
        <source>elide middle</source>
        <translation>пропустити середину</translation>
    </message>
    <message>
        <location filename="../qml/pages/GlobalSettingsPage.qml" line="273"/>
        <source>Show full directory paths</source>
        <translation>Показати повні шляхи до каталогів</translation>
    </message>
    <message>
        <location filename="../qml/pages/GlobalSettingsPage.qml" line="275"/>
        <source>Show the full path in the page header of the directory view.</source>
        <translation>Показати повний шлях у заголовку сторінки перегляду каталогу.</translation>
    </message>
    <message>
        <location filename="../qml/pages/GlobalSettingsPage.qml" line="278"/>
        <source>Show navigation menu icon</source>
        <translation>Показати іконку меню навігації</translation>
    </message>
    <message>
        <location filename="../qml/pages/GlobalSettingsPage.qml" line="280"/>
        <source>Show a visual hint that the navigation menu is available by tapping the page header of the directory view.</source>
        <translation>Показати візуальну підказку, що меню навігації доступне, натиснувши на заголовок сторінки подання каталогу.</translation>
    </message>
    <message>
        <location filename="../qml/pages/GlobalSettingsPage.qml" line="292"/>
        <source>Enable solid window background</source>
        <translation>Ввімкнути суцільний фон вікна</translation>
    </message>
    <message>
        <location filename="../qml/pages/GlobalSettingsPage.qml" line="294"/>
        <source>Use a solid color instead of your wallpaper as the background of this app.</source>
        <translation>Використовуйте суцільний колір замість шпалер як фон цього застосунку.</translation>
    </message>
    <message>
        <location filename="../qml/pages/GlobalSettingsPage.qml" line="304"/>
        <source>Swipe from the right to view File Browser&apos;s source code, license information, and a list of contributors.</source>
        <translation>Проведіть пальцем праворуч, щоб переглянути вихідний код Переглядача файлів, інформацію про ліцензію та список учасників.</translation>
    </message>
    <message>
        <location filename="../qml/pages/GlobalSettingsPage.qml" line="319"/>
        <source>Settings</source>
        <translation>Налаштування</translation>
    </message>
</context>
<context>
    <name>ImageMetaData</name>
    <message>
        <location filename="../src/filedata.cpp" line="311"/>
        <source>Image Size</source>
        <translation>Розмір зображення</translation>
    </message>
    <message>
        <location filename="../src/filedata.cpp" line="317"/>
        <source>%1 x %2</source>
        <extracomment>image size description without aspect ratio: 1=width, 2=height</extracomment>
        <translation>%1 x %2</translation>
    </message>
    <message>
        <location filename="../src/filedata.cpp" line="321"/>
        <source>%1 x %2 (%3)</source>
        <extracomment>image size description: 1=width, 2=height, 3=aspect ratio, e.g. 16:9</extracomment>
        <translation>%1 x %2 (%3)</translation>
    </message>
    <message>
        <location filename="../src/jhead/jhead-api.cpp" line="156"/>
        <source>Make</source>
        <translation>Виробник</translation>
    </message>
    <message>
        <location filename="../src/jhead/jhead-api.cpp" line="157"/>
        <source>Model</source>
        <translation>Модель</translation>
    </message>
    <message>
        <location filename="../src/jhead/jhead-api.cpp" line="160"/>
        <source>Date/Time</source>
        <translation>Дата/час</translation>
    </message>
    <message>
        <location filename="../src/jhead/jhead-api.cpp" line="168"/>
        <source>Orientation</source>
        <translation>Орієнтація</translation>
    </message>
    <message>
        <location filename="../src/jhead/jhead-api.cpp" line="173"/>
        <source>Color/BW</source>
        <translation>Кольоровий/ЧБ</translation>
    </message>
    <message>
        <location filename="../src/jhead/jhead-api.cpp" line="173"/>
        <source>Black and White</source>
        <translation>Чорний і Білий</translation>
    </message>
    <message>
        <location filename="../src/jhead/jhead-api.cpp" line="181"/>
        <source>Strobe light not detected</source>
        <extracomment>description of camera flash mode</extracomment>
        <translation>Спалаху не виявлено</translation>
    </message>
    <message>
        <location filename="../src/jhead/jhead-api.cpp" line="183"/>
        <source>Strobe light detected</source>
        <extracomment>description of camera flash mode</extracomment>
        <translation>Виявлено спалах</translation>
    </message>
    <message>
        <location filename="../src/jhead/jhead-api.cpp" line="185"/>
        <location filename="../src/jhead/jhead-api.cpp" line="301"/>
        <location filename="../src/jhead/jhead-api.cpp" line="362"/>
        <location filename="../src/jhead/jhead-api.cpp" line="401"/>
        <source>Manual</source>
        <extracomment>description of camera flash mode
----------
exposure program</extracomment>
        <translation>Ручний</translation>
    </message>
    <message>
        <location filename="../src/jhead/jhead-api.cpp" line="187"/>
        <source>Manual, return light not detected</source>
        <extracomment>description of camera flash mode</extracomment>
        <translation>Ручний, спалаху не виявлено</translation>
    </message>
    <message>
        <location filename="../src/jhead/jhead-api.cpp" line="189"/>
        <source>Manual, return light detected</source>
        <extracomment>description of camera flash mode</extracomment>
        <translation>Ручний, спалах виявлено</translation>
    </message>
    <message>
        <location filename="../src/jhead/jhead-api.cpp" line="191"/>
        <location filename="../src/jhead/jhead-api.cpp" line="304"/>
        <source>Auto</source>
        <extracomment>description of camera flash mode</extracomment>
        <translation>Авто</translation>
    </message>
    <message>
        <location filename="../src/jhead/jhead-api.cpp" line="193"/>
        <source>Auto, return light not detected</source>
        <extracomment>description of camera flash mode</extracomment>
        <translation>Авто, спалаху не виявлено</translation>
    </message>
    <message>
        <location filename="../src/jhead/jhead-api.cpp" line="195"/>
        <source>Auto, return light detected</source>
        <extracomment>description of camera flash mode</extracomment>
        <translation>Авто, спалах виявлено</translation>
    </message>
    <message>
        <location filename="../src/jhead/jhead-api.cpp" line="197"/>
        <source>Red eye reduction mode</source>
        <extracomment>description of camera flash mode</extracomment>
        <translation>Режим зменшення ефекту &quot;червоних очей&quot;</translation>
    </message>
    <message>
        <location filename="../src/jhead/jhead-api.cpp" line="199"/>
        <source>Red eye reduction mode, return light not detected</source>
        <extracomment>description of camera flash mode</extracomment>
        <translation>Режим зменшення ефекту &quot;червоних очей&quot;, спалаху не виявлено</translation>
    </message>
    <message>
        <location filename="../src/jhead/jhead-api.cpp" line="201"/>
        <location filename="../src/jhead/jhead-api.cpp" line="207"/>
        <source>Red eye reduction mode, return light detected</source>
        <extracomment>description of camera flash mode</extracomment>
        <translation>Режим зменшення ефекту &quot;червоних очей&quot;, спалах виявлено</translation>
    </message>
    <message>
        <location filename="../src/jhead/jhead-api.cpp" line="203"/>
        <source>Manual, red eye reduction mode</source>
        <extracomment>description of camera flash mode</extracomment>
        <translation>Ручний, режим зменшення &quot;червоних очей&quot;</translation>
    </message>
    <message>
        <location filename="../src/jhead/jhead-api.cpp" line="205"/>
        <source>Manual, red eye reduction mode, return light not detected</source>
        <extracomment>description of camera flash mode</extracomment>
        <translation>Ручний, режим зменшення ефекту &quot;червоних очей&quot;, спалаху не виявлено</translation>
    </message>
    <message>
        <location filename="../src/jhead/jhead-api.cpp" line="209"/>
        <source>Auto, red eye reduction mode</source>
        <extracomment>description of camera flash mode</extracomment>
        <translation>Авто, режим зменшення &quot;червоних очей&quot;</translation>
    </message>
    <message>
        <location filename="../src/jhead/jhead-api.cpp" line="211"/>
        <source>Auto, red eye reduction mode, return light not detected</source>
        <extracomment>description of camera flash mode</extracomment>
        <translation>Авто, режим зменшення &quot;червоних очей&quot;, спалаху не виявлено</translation>
    </message>
    <message>
        <location filename="../src/jhead/jhead-api.cpp" line="213"/>
        <source>Auto, red eye reduction mode, return light detected</source>
        <extracomment>description of camera flash mode</extracomment>
        <translation>Авто, режим зменшення ефекту &quot;червоних очей&quot;, спалах виявлено</translation>
    </message>
    <message>
        <location filename="../src/jhead/jhead-api.cpp" line="217"/>
        <location filename="../src/jhead/jhead-api.cpp" line="219"/>
        <location filename="../src/jhead/jhead-api.cpp" line="223"/>
        <location filename="../src/jhead/jhead-api.cpp" line="225"/>
        <location filename="../src/jhead/jhead-api.cpp" line="320"/>
        <source>Flash</source>
        <translation>Спалах</translation>
    </message>
    <message>
        <location filename="../src/jhead/jhead-api.cpp" line="217"/>
        <source>Yes (%1)</source>
        <translation>Так (%1)</translation>
    </message>
    <message>
        <location filename="../src/jhead/jhead-api.cpp" line="219"/>
        <source>Yes</source>
        <translation>Так</translation>
    </message>
    <message>
        <location filename="../src/jhead/jhead-api.cpp" line="223"/>
        <source>No (Auto)</source>
        <translation>Ні (Авто)</translation>
    </message>
    <message>
        <location filename="../src/jhead/jhead-api.cpp" line="225"/>
        <source>No</source>
        <translation>Ні</translation>
    </message>
    <message>
        <location filename="../src/jhead/jhead-api.cpp" line="234"/>
        <source>%1mm (35mm equivalent: %2mm)</source>
        <extracomment>size in millimeters</extracomment>
        <translation>%1мм (еквівалент 35 мм: %2мм)</translation>
    </message>
    <message>
        <location filename="../src/jhead/jhead-api.cpp" line="239"/>
        <source>%1mm</source>
        <extracomment>size in millimeters</extracomment>
        <translation>%1мм</translation>
    </message>
    <message>
        <location filename="../src/jhead/jhead-api.cpp" line="242"/>
        <source>Focal Length</source>
        <translation>Фокусна відстань</translation>
    </message>
    <message>
        <location filename="../src/jhead/jhead-api.cpp" line="247"/>
        <source>Digital Zoom</source>
        <translation>Цифровий зум</translation>
    </message>
    <message>
        <location filename="../src/jhead/jhead-api.cpp" line="249"/>
        <source>%1x</source>
        <extracomment>as in &quot;zoom: %1 times&quot;</extracomment>
        <translation>%1x</translation>
    </message>
    <message>
        <location filename="../src/jhead/jhead-api.cpp" line="255"/>
        <source>CCD Width</source>
        <extracomment>photographic sensor width; cf. https://en.wikipedia.org/wiki/Charge-coupled_device</extracomment>
        <translation>Ширина ПЗЗ</translation>
    </message>
    <message>
        <location filename="../src/jhead/jhead-api.cpp" line="267"/>
        <source>%1 (1/%2)</source>
        <extracomment>exposure time as raw value (1) and as fraction (2)</extracomment>
        <translation>%1 (1/%2)</translation>
    </message>
    <message>
        <location filename="../src/jhead/jhead-api.cpp" line="269"/>
        <source>Exposure Time</source>
        <translation>Час експозиції</translation>
    </message>
    <message>
        <location filename="../src/jhead/jhead-api.cpp" line="272"/>
        <source>Aperture</source>
        <translation>Діафрагма</translation>
    </message>
    <message>
        <location filename="../src/jhead/jhead-api.cpp" line="274"/>
        <source>f/%1</source>
        <extracomment>aperture &quot;f&quot; number; cf. https://en.wikipedia.org/wiki/Aperture</extracomment>
        <translation>f/%1</translation>
    </message>
    <message>
        <location filename="../src/jhead/jhead-api.cpp" line="278"/>
        <location filename="../src/jhead/jhead-api.cpp" line="282"/>
        <source>Focus Distance</source>
        <translation>Відстань фокусування</translation>
    </message>
    <message>
        <location filename="../src/jhead/jhead-api.cpp" line="280"/>
        <source>Infinite</source>
        <extracomment>focus distance</extracomment>
        <translation>Безкінечна</translation>
    </message>
    <message>
        <location filename="../src/jhead/jhead-api.cpp" line="284"/>
        <source>%1m</source>
        <extracomment>focus distance in meters</extracomment>
        <translation>%1м</translation>
    </message>
    <message>
        <location filename="../src/jhead/jhead-api.cpp" line="289"/>
        <source>ISO Equivalent</source>
        <translation>Еквівалент ISO</translation>
    </message>
    <message>
        <location filename="../src/jhead/jhead-api.cpp" line="296"/>
        <source>Exposure Bias</source>
        <extracomment>cf. https://en.wikipedia.org/wiki/Exposure_compensation</extracomment>
        <translation>Зміна експозиції</translation>
    </message>
    <message>
        <location filename="../src/jhead/jhead-api.cpp" line="301"/>
        <location filename="../src/jhead/jhead-api.cpp" line="304"/>
        <source>White Balance</source>
        <translation>Баланс білого</translation>
    </message>
    <message>
        <location filename="../src/jhead/jhead-api.cpp" line="311"/>
        <location filename="../src/jhead/jhead-api.cpp" line="314"/>
        <location filename="../src/jhead/jhead-api.cpp" line="317"/>
        <location filename="../src/jhead/jhead-api.cpp" line="320"/>
        <location filename="../src/jhead/jhead-api.cpp" line="323"/>
        <location filename="../src/jhead/jhead-api.cpp" line="326"/>
        <source>Light Source</source>
        <translation>Джерело світла</translation>
    </message>
    <message>
        <location filename="../src/jhead/jhead-api.cpp" line="311"/>
        <source>Daylight</source>
        <translation>Денне світло</translation>
    </message>
    <message>
        <location filename="../src/jhead/jhead-api.cpp" line="314"/>
        <source>Fluorescent</source>
        <translation>Флуоресцентна</translation>
    </message>
    <message>
        <location filename="../src/jhead/jhead-api.cpp" line="317"/>
        <source>Incandescent</source>
        <translation>Лампа розжарювання</translation>
    </message>
    <message>
        <location filename="../src/jhead/jhead-api.cpp" line="323"/>
        <source>Fine weather</source>
        <translation>Гарна погода</translation>
    </message>
    <message>
        <location filename="../src/jhead/jhead-api.cpp" line="326"/>
        <source>Shade</source>
        <translation>Тінь</translation>
    </message>
    <message>
        <location filename="../src/jhead/jhead-api.cpp" line="337"/>
        <source>Average</source>
        <extracomment>cf. https://en.wikipedia.org/wiki/Metering_mode</extracomment>
        <translation>Середнє</translation>
    </message>
    <message>
        <location filename="../src/jhead/jhead-api.cpp" line="339"/>
        <source>Center weighted average</source>
        <extracomment>cf. https://en.wikipedia.org/wiki/Metering_mode</extracomment>
        <translation>Середньозважене по центру</translation>
    </message>
    <message>
        <location filename="../src/jhead/jhead-api.cpp" line="341"/>
        <source>Spot</source>
        <extracomment>cf. https://en.wikipedia.org/wiki/Metering_mode</extracomment>
        <translation>Точковий</translation>
    </message>
    <message>
        <location filename="../src/jhead/jhead-api.cpp" line="343"/>
        <source>Multi spot</source>
        <extracomment>cf. https://en.wikipedia.org/wiki/Metering_mode</extracomment>
        <translation>Багатоточкове</translation>
    </message>
    <message>
        <location filename="../src/jhead/jhead-api.cpp" line="345"/>
        <source>Pattern</source>
        <extracomment>cf. https://en.wikipedia.org/wiki/Metering_mode</extracomment>
        <translation>Шаблон</translation>
    </message>
    <message>
        <location filename="../src/jhead/jhead-api.cpp" line="347"/>
        <source>Partial</source>
        <extracomment>cf. https://en.wikipedia.org/wiki/Metering_mode</extracomment>
        <translation>Часткове</translation>
    </message>
    <message>
        <location filename="../src/jhead/jhead-api.cpp" line="349"/>
        <source>Other</source>
        <extracomment>cf. https://en.wikipedia.org/wiki/Metering_mode</extracomment>
        <translation>Інше</translation>
    </message>
    <message>
        <location filename="../src/jhead/jhead-api.cpp" line="351"/>
        <source>Unknown (%1)</source>
        <extracomment>inlcudes an unknown value (1); cf. https://en.wikipedia.org/wiki/Metering_mode</extracomment>
        <translation>Невідомо (%1)</translation>
    </message>
    <message>
        <location filename="../src/jhead/jhead-api.cpp" line="354"/>
        <source>Metering Mode</source>
        <extracomment>cf. https://en.wikipedia.org/wiki/Metering_mode</extracomment>
        <translation>Режим вимірювання</translation>
    </message>
    <message>
        <location filename="../src/jhead/jhead-api.cpp" line="366"/>
        <source>Program (auto)</source>
        <extracomment>exposure program</extracomment>
        <translation>Програмно (авто)</translation>
    </message>
    <message>
        <location filename="../src/jhead/jhead-api.cpp" line="370"/>
        <source>Aperture priority (semi-auto)</source>
        <extracomment>exposure program</extracomment>
        <translation>Пріоритет діафрагми (напівавтоматичний)</translation>
    </message>
    <message>
        <location filename="../src/jhead/jhead-api.cpp" line="374"/>
        <source>Shutter priority (semi-auto)</source>
        <extracomment>exposure program</extracomment>
        <translation>Пріоритет затвора (напівавтоматичний)</translation>
    </message>
    <message>
        <location filename="../src/jhead/jhead-api.cpp" line="378"/>
        <source>Creative Program (based towards depth of field)</source>
        <extracomment>exposure program</extracomment>
        <translation>Творчий (на основі глибини різкості)</translation>
    </message>
    <message>
        <location filename="../src/jhead/jhead-api.cpp" line="382"/>
        <source>Action program (based towards fast shutter speed)</source>
        <extracomment>exposure program</extracomment>
        <translation>Рухливий (на основі короткої витримки)</translation>
    </message>
    <message>
        <location filename="../src/jhead/jhead-api.cpp" line="386"/>
        <source>Portrait mode</source>
        <extracomment>exposure program</extracomment>
        <translation>Портретний режим</translation>
    </message>
    <message>
        <location filename="../src/jhead/jhead-api.cpp" line="390"/>
        <source>Landscape mode</source>
        <extracomment>exposure program</extracomment>
        <translation>Альбомний режим</translation>
    </message>
    <message>
        <location filename="../src/jhead/jhead-api.cpp" line="395"/>
        <source>Exposure Program</source>
        <translation>Програма експозиції</translation>
    </message>
    <message>
        <location filename="../src/jhead/jhead-api.cpp" line="401"/>
        <location filename="../src/jhead/jhead-api.cpp" line="404"/>
        <source>Exposure Mode</source>
        <translation>Режим експозиції</translation>
    </message>
    <message>
        <location filename="../src/jhead/jhead-api.cpp" line="406"/>
        <source>Auto bracketing</source>
        <extracomment>exposure mode; cf. https://en.wikipedia.org/wiki/Autobracketing#Exposure</extracomment>
        <translation>Автобрикетинг</translation>
    </message>
    <message>
        <location filename="../src/jhead/jhead-api.cpp" line="415"/>
        <source>Macro</source>
        <extracomment>focus range</extracomment>
        <translation>Макро</translation>
    </message>
    <message>
        <location filename="../src/jhead/jhead-api.cpp" line="419"/>
        <source>Close</source>
        <extracomment>focus range</extracomment>
        <translation>Близько</translation>
    </message>
    <message>
        <location filename="../src/jhead/jhead-api.cpp" line="423"/>
        <source>Distant</source>
        <extracomment>focus range</extracomment>
        <translation>Далеко</translation>
    </message>
    <message>
        <location filename="../src/jhead/jhead-api.cpp" line="426"/>
        <source>Focus Range</source>
        <translation>Діапазон фокусування</translation>
    </message>
    <message>
        <location filename="../src/jhead/jhead-api.cpp" line="436"/>
        <location filename="../src/jhead/jhead-api.cpp" line="440"/>
        <source>JPEG Process</source>
        <translation>Процес JPEG</translation>
    </message>
    <message>
        <location filename="../src/jhead/jhead-api.cpp" line="436"/>
        <source>Unknown</source>
        <translation>Невідомо</translation>
    </message>
    <message>
        <location filename="../src/jhead/jhead-api.cpp" line="447"/>
        <source>Latitude</source>
        <translation>Широта</translation>
    </message>
    <message>
        <location filename="../src/jhead/jhead-api.cpp" line="448"/>
        <source>Longitude</source>
        <translation>Довгота</translation>
    </message>
    <message>
        <location filename="../src/jhead/jhead-api.cpp" line="450"/>
        <source>Altitude</source>
        <translation>Висота</translation>
    </message>
    <message>
        <location filename="../src/jhead/jhead-api.cpp" line="456"/>
        <source>JPEG Quality</source>
        <translation>Якість JPEG</translation>
    </message>
    <message>
        <location filename="../src/jhead/jhead-api.cpp" line="473"/>
        <location filename="../src/jhead/jhead-api.cpp" line="484"/>
        <location filename="../src/jhead/jhead-api.cpp" line="487"/>
        <source>Comment</source>
        <translation>Коментар</translation>
    </message>
</context>
<context>
    <name>LicenseListPart</name>
    <message>
        <location filename="../qml/modules/Opal/About/private/LicenseListPart.qml" line="119"/>
        <source>License text</source>
        <translation>Текст ліцензії</translation>
    </message>
</context>
<context>
    <name>MultiFilePage</name>
    <message>
        <location filename="../qml/pages/MultiFilePage.qml" line="59"/>
        <source>Selection Properties</source>
        <translation>Властивості виділення</translation>
    </message>
    <message>
        <location filename="../qml/pages/MultiFilePage.qml" line="69"/>
        <source>The files have been moved.</source>
        <translation>Файл переміщено.</translation>
    </message>
    <message numerus="yes">
        <location filename="../qml/pages/MultiFilePage.qml" line="93"/>
        <source>%n item(s) selected</source>
        <translation>
            <numerusform>Вибрано %n елемент</numerusform>
            <numerusform>Вибрано %n елементи</numerusform>
            <numerusform>Вибрано %n елементів</numerusform>
        </translation>
    </message>
    <message>
        <location filename="../qml/pages/MultiFilePage.qml" line="112"/>
        <location filename="../qml/pages/MultiFilePage.qml" line="118"/>
        <source>Deleting</source>
        <translation>Видалення</translation>
    </message>
    <message>
        <location filename="../qml/pages/MultiFilePage.qml" line="140"/>
        <source>Directories</source>
        <translation>Каталоги</translation>
    </message>
    <message>
        <location filename="../qml/pages/MultiFilePage.qml" line="150"/>
        <source>Files</source>
        <translation>Файли</translation>
    </message>
    <message>
        <location filename="../qml/pages/MultiFilePage.qml" line="166"/>
        <location filename="../qml/pages/MultiFilePage.qml" line="175"/>
        <source>none</source>
        <translation>немає</translation>
    </message>
</context>
<context>
    <name>Opal.About</name>
    <message>
        <location filename="../qml/modules/Opal/About/AboutPageBase.qml" line="55"/>
        <source>About</source>
        <translation>Про застосунок</translation>
    </message>
    <message>
        <location filename="../qml/modules/Opal/About/AboutPageBase.qml" line="84"/>
        <source>Version %1</source>
        <translation>Версія %1</translation>
    </message>
    <message>
        <location filename="../qml/modules/Opal/About/AboutPageBase.qml" line="100"/>
        <location filename="../qml/modules/Opal/About/private/ContributorsPage.qml" line="22"/>
        <location filename="../qml/modules/Opal/About/private/ContributorsPage.qml" line="31"/>
        <source>Development</source>
        <translation>Розробка</translation>
    </message>
    <message>
        <location filename="../qml/modules/Opal/About/AboutPageBase.qml" line="103"/>
        <source>show contributors</source>
        <translation>показати учасників</translation>
    </message>
    <message>
        <location filename="../qml/modules/Opal/About/AboutPageBase.qml" line="105"/>
        <location filename="../qml/modules/Opal/About/private/ContributorsPage.qml" line="51"/>
        <location filename="../qml/modules/Opal/About/private/ContributorsPage.qml" line="57"/>
        <location filename="../qml/modules/Opal/About/private/LicenseListPart.qml" line="47"/>
        <source>Homepage</source>
        <translation>Головна</translation>
    </message>
    <message>
        <location filename="../qml/modules/Opal/About/AboutPageBase.qml" line="108"/>
        <location filename="../qml/modules/Opal/About/private/ChangelogPage.qml" line="16"/>
        <source>Changelog</source>
        <translation>Список змін</translation>
    </message>
    <message>
        <location filename="../qml/modules/Opal/About/AboutPageBase.qml" line="123"/>
        <source>Donations</source>
        <translation>Пожертви</translation>
    </message>
    <message>
        <location filename="../qml/modules/Opal/About/AboutPageBase.qml" line="129"/>
        <source>License</source>
        <translation>Ліцензія</translation>
    </message>
    <message numerus="yes">
        <location filename="../qml/modules/Opal/About/AboutPageBase.qml" line="134"/>
        <source>show license(s)</source>
        <translation>
            <numerusform>Показати ліцензію</numerusform>
            <numerusform>Показати ліцензії</numerusform>
            <numerusform>Показати ліцензій</numerusform>
        </translation>
    </message>
    <message>
        <location filename="../qml/modules/Opal/About/AboutPageBase.qml" line="111"/>
        <source>Translations</source>
        <translation>Переклади</translation>
    </message>
    <message>
        <location filename="../qml/modules/Opal/About/AboutPageBase.qml" line="114"/>
        <location filename="../qml/modules/Opal/About/private/ContributorsPage.qml" line="50"/>
        <location filename="../qml/modules/Opal/About/private/ContributorsPage.qml" line="58"/>
        <location filename="../qml/modules/Opal/About/private/LicenseListPart.qml" line="50"/>
        <source>Source Code</source>
        <translation>Вихідний код</translation>
    </message>
    <message>
        <location filename="../qml/modules/Opal/About/InfoSection.qml" line="15"/>
        <source>show details</source>
        <translation>показати подробиці</translation>
    </message>
    <message>
        <location filename="../qml/modules/Opal/About/private/ContributorsPage.qml" line="21"/>
        <source>Contributors</source>
        <translation>Учасники</translation>
    </message>
    <message>
        <location filename="../qml/modules/Opal/About/private/ContributorsPage.qml" line="37"/>
        <source>Acknowledgements</source>
        <translation>Подяки</translation>
    </message>
    <message>
        <location filename="../qml/modules/Opal/About/private/ContributorsPage.qml" line="44"/>
        <source>Thank you!</source>
        <translation>Дякую!</translation>
    </message>
    <message>
        <location filename="../qml/modules/Opal/About/private/ContributorsPage.qml" line="48"/>
        <location filename="../qml/modules/Opal/About/private/LicensePage.qml" line="31"/>
        <source>Details</source>
        <translation>Подробиці</translation>
    </message>
    <message>
        <location filename="../qml/modules/Opal/About/private/LicensePage.qml" line="25"/>
        <source>Download license texts</source>
        <translation>Завантажити тексти ліцензій</translation>
    </message>
    <message numerus="yes">
        <location filename="../qml/modules/Opal/About/private/LicensePage.qml" line="31"/>
        <source>License(s)</source>
        <translation>
            <numerusform>Ліцензія</numerusform>
            <numerusform>Ліцензії</numerusform>
            <numerusform>Ліцензій</numerusform>
        </translation>
    </message>
    <message>
        <location filename="../qml/modules/Opal/About/private/LicensePage.qml" line="41"/>
        <source>Note: please check the source code for most accurate information.</source>
        <translation>Примітка: будь ласка, перевірте вихідний код для отримання найбільш точної інформації.</translation>
    </message>
    <message>
        <location filename="../qml/modules/Opal/About/private/ExternalUrlPage.qml" line="15"/>
        <source>External Link</source>
        <translation>Зовнішнє посилання</translation>
    </message>
    <message>
        <location filename="../qml/modules/Opal/About/private/ExternalUrlPage.qml" line="32"/>
        <source>Open in browser</source>
        <translation>Відкрити в браузері</translation>
    </message>
    <message>
        <location filename="../qml/modules/Opal/About/private/ExternalUrlPage.qml" line="36"/>
        <source>Copied to clipboard: %1</source>
        <translation>Скопійовано до буфера обміну: %1</translation>
    </message>
    <message>
        <location filename="../qml/modules/Opal/About/private/ExternalUrlPage.qml" line="41"/>
        <source>Copy to clipboard</source>
        <translation>Копіювати в буфер обміну</translation>
    </message>
    <message>
        <location filename="../qml/modules/Opal/About/ChangelogNews.qml" line="60"/>
        <source>News</source>
        <translation>Новини</translation>
    </message>
    <message>
        <location filename="../qml/modules/Opal/About/ChangelogNews.qml" line="61"/>
        <source>Changes since version %1</source>
        <translation>Зміни з попередньої версії %1</translation>
    </message>
    <message>
        <location filename="../qml/modules/Opal/About/private/LicenseListPart.qml" line="120"/>
        <source>Please refer to &lt;a href=&quot;%1&quot;&gt;%1&lt;/a&gt;</source>
        <translation>Будь ласка, зверніться до &lt;a href=&quot;%1&quot;&gt;%1&lt;/a&gt;</translation>
    </message>
</context>
<context>
    <name>Opal.About.Common</name>
    <message>
        <location filename="../qml/modules/Opal/About/private/DonationsGroup.qml" line="7"/>
        <source>If you want to support my work, you can buy me a cup of coffee.</source>
        <translation>Якщо ви хочете підтримати мою роботу, ви можете пригостити мене чашкою кави.</translation>
    </message>
    <message>
        <location filename="../qml/modules/Opal/About/private/DonationsGroup.qml" line="8"/>
        <source>You can support this project by contributing, or by donating using any of these services.</source>
        <translation>Ви можете підтримати цей проєкт, зробивши свій внесок або пожертвувавши за допомогою будь-якого з цих сервісів.</translation>
    </message>
    <message>
        <location filename="../qml/modules/Opal/About/private/DonationsGroup.qml" line="9"/>
        <source>Your contributions to translations or code would be most welcome.</source>
        <translation>Ваш внесок у переклади або код буде дуже доречним.</translation>
    </message>
</context>
<context>
    <name>OverwriteDialog</name>
    <message>
        <location filename="../qml/pages/OverwriteDialog.qml" line="49"/>
        <source>Replace?</source>
        <translation>Замінити?</translation>
    </message>
    <message>
        <location filename="../qml/pages/OverwriteDialog.qml" line="50"/>
        <source>Replace</source>
        <translation>Замінити</translation>
    </message>
    <message>
        <location filename="../qml/pages/OverwriteDialog.qml" line="54"/>
        <source>These files or folders already exist in “%1”:</source>
        <translation>Ці файли/теки вже існують “%1”:</translation>
    </message>
    <message>
        <location filename="../qml/pages/OverwriteDialog.qml" line="55"/>
        <source>These files or folders already exist:</source>
        <translation>Ці файли або теки вже існують:</translation>
    </message>
</context>
<context>
    <name>PathEditDialog</name>
    <message>
        <location filename="../qml/pages/PathEditDialog.qml" line="176"/>
        <source>Path to a folder</source>
        <translation>Шлях до теки</translation>
    </message>
    <message>
        <location filename="../qml/pages/PathEditDialog.qml" line="154"/>
        <location filename="../qml/pages/PathEditDialog.qml" line="279"/>
        <source>Remove last part</source>
        <translation>Видалити останню частину</translation>
    </message>
    <message>
        <location filename="../qml/pages/PathEditDialog.qml" line="138"/>
        <source>Root</source>
        <translation>Root</translation>
    </message>
    <message>
        <location filename="../qml/pages/PathEditDialog.qml" line="143"/>
        <source>Places</source>
        <translation>Місця</translation>
    </message>
    <message numerus="yes">
        <location filename="../qml/pages/PathEditDialog.qml" line="331"/>
        <source>%n file(s)</source>
        <extracomment>hidden if n=0</extracomment>
        <translation>
            <numerusform>%n файл</numerusform>
            <numerusform>%n файли</numerusform>
            <numerusform>%n файлів</numerusform>
        </translation>
    </message>
    <message numerus="yes">
        <location filename="../qml/pages/PathEditDialog.qml" line="334"/>
        <source>%n folder(s)</source>
        <extracomment>hidden if n=0</extracomment>
        <translation>
            <numerusform>%n тека</numerusform>
            <numerusform>%n теки</numerusform>
            <numerusform>%n тек</numerusform>
        </translation>
    </message>
    <message>
        <location filename="../qml/pages/PathEditDialog.qml" line="337"/>
        <source>empty</source>
        <extracomment>as in &apos;this folder is empty&apos;</extracomment>
        <translation>порожньо</translation>
    </message>
</context>
<context>
    <name>PermissionsDialog</name>
    <message>
        <location filename="../qml/pages/PermissionsDialog.qml" line="78"/>
        <source>Change</source>
        <translation>Змінити</translation>
    </message>
    <message>
        <location filename="../qml/pages/PermissionsDialog.qml" line="84"/>
        <source>Change permissions for
%1</source>
        <translation>Змінити дозволи для
%1</translation>
    </message>
    <message>
        <location filename="../qml/pages/PermissionsDialog.qml" line="104"/>
        <source>Read</source>
        <translation>Читати</translation>
    </message>
    <message>
        <location filename="../qml/pages/PermissionsDialog.qml" line="112"/>
        <source>Write</source>
        <translation>Написати</translation>
    </message>
    <message>
        <location filename="../qml/pages/PermissionsDialog.qml" line="119"/>
        <source>Execute</source>
        <translation>Виконати</translation>
    </message>
    <message>
        <location filename="../qml/pages/PermissionsDialog.qml" line="140"/>
        <source>Owner</source>
        <translation>Власник</translation>
    </message>
    <message>
        <location filename="../qml/pages/PermissionsDialog.qml" line="178"/>
        <source>Group</source>
        <translation>Група</translation>
    </message>
    <message>
        <location filename="../qml/pages/PermissionsDialog.qml" line="211"/>
        <source>Others</source>
        <translation>Інші</translation>
    </message>
</context>
<context>
    <name>QObject</name>
    <message>
        <location filename="../src/globals.cpp" line="121"/>
        <source>hh:mm:ss</source>
        <translation>hh:mm:ss</translation>
    </message>
    <message>
        <location filename="../src/globals.cpp" line="124"/>
        <source>dd MMM yyyy, hh:mm:ss t</source>
        <translation>dd MMM yyyy, hh:mm:ss t</translation>
    </message>
    <message>
        <location filename="../src/globals.cpp" line="126"/>
        <source>dd.MM.yy, hh:mm</source>
        <translation>dd.MM.yy, hh:mm</translation>
    </message>
</context>
<context>
    <name>QuickSwitchDialog</name>
    <message>
        <location filename="../qml/pages/QuickSwitchDialog.qml" line="29"/>
        <source>Switch</source>
        <extracomment>as in &quot;Switch to this folder, please&quot;</extracomment>
        <translation>Перейдіть</translation>
    </message>
</context>
<context>
    <name>RenameDialog</name>
    <message>
        <location filename="../qml/pages/RenameDialog.qml" line="66"/>
        <source>Rename</source>
        <translation>Перейменувати</translation>
    </message>
    <message>
        <location filename="../qml/pages/RenameDialog.qml" line="85"/>
        <source>Give a new name for
%1</source>
        <translation>Дайте нову назву для
%1</translation>
    </message>
    <message>
        <location filename="../qml/pages/RenameDialog.qml" line="95"/>
        <location filename="../qml/pages/RenameDialog.qml" line="96"/>
        <source>New name</source>
        <translation>Нова назва</translation>
    </message>
    <message>
        <location filename="../qml/pages/RenameDialog.qml" line="97"/>
        <source>A file with this name already exists.</source>
        <translation>Файл з такою назвою вже існує.</translation>
    </message>
</context>
<context>
    <name>RootModeLockPage</name>
    <message>
        <location filename="../qml/pages/RootModeLockPage.qml" line="19"/>
        <source>Unable to authenticate</source>
        <translation>Не вдалося автентифікувати</translation>
    </message>
    <message>
        <location filename="../qml/pages/RootModeLockPage.qml" line="20"/>
        <source>It is not possible to use File Browser in Root Mode without authentication.</source>
        <translation>Неможливо користуватися Переглядачом Файлів у Root-режимі без автентифікації.</translation>
    </message>
    <message>
        <location filename="../qml/pages/RootModeLockPage.qml" line="36"/>
        <source>Root Mode: be careful, you could break your system.</source>
        <translation>Root режим: будьте обережні, ви можете зламати свою систему.</translation>
    </message>
    <message>
        <location filename="../qml/pages/RootModeLockPage.qml" line="68"/>
        <source>Understood!</source>
        <translation>Зрозумів!</translation>
    </message>
    <message>
        <location filename="../qml/pages/RootModeLockPage.qml" line="86"/>
        <source>Root Mode</source>
        <translation>Root режим</translation>
    </message>
    <message>
        <location filename="../qml/pages/RootModeLockPage.qml" line="87"/>
        <source>Be careful when using File Browser in Root Mode. Actions may unexpectedly break your system.</source>
        <translation>Будьте обережні під час використання Переглядачом Файлів у Root режимі. Дії можуть несподівано зламати вашу систему.</translation>
    </message>
    <message>
        <location filename="../qml/pages/RootModeLockPage.qml" line="128"/>
        <source>Start File Browser in Root Mode</source>
        <translation>Запуск Переглядача Файлів у Root режимі</translation>
    </message>
</context>
<context>
    <name>SearchPage</name>
    <message>
        <location filename="../qml/pages/SearchPage.qml" line="102"/>
        <source>Searching</source>
        <translation>Пошук</translation>
    </message>
    <message>
        <location filename="../qml/pages/SearchPage.qml" line="111"/>
        <source>Settings</source>
        <translation>Налаштування</translation>
    </message>
    <message>
        <location filename="../qml/pages/SearchPage.qml" line="122"/>
        <location filename="../qml/pages/SearchPage.qml" line="360"/>
        <source>Search</source>
        <translation>Пошук</translation>
    </message>
    <message>
        <location filename="../qml/pages/SearchPage.qml" line="136"/>
        <source>Search below “%1”</source>
        <translation>Шукайте нижче &quot;%1&quot;</translation>
    </message>
    <message numerus="yes">
        <location filename="../qml/pages/SearchPage.qml" line="190"/>
        <source>%n hit(s)</source>
        <translation>
            <numerusform>%n результат</numerusform>
            <numerusform>%n результати</numerusform>
            <numerusform>%n результатів</numerusform>
        </translation>
    </message>
    <message>
        <location filename="../qml/pages/SearchPage.qml" line="321"/>
        <location filename="../qml/pages/SearchPage.qml" line="322"/>
        <location filename="../qml/pages/SearchPage.qml" line="408"/>
        <location filename="../qml/pages/SearchPage.qml" line="410"/>
        <source>Deleting</source>
        <translation>Видалення</translation>
    </message>
    <message>
        <location filename="../qml/pages/SearchPage.qml" line="337"/>
        <source>Go to containing folder</source>
        <translation>Перейти до теки з вмістом</translation>
    </message>
    <message>
        <location filename="../qml/pages/SearchPage.qml" line="341"/>
        <source>Cut</source>
        <translation>Вирізати</translation>
    </message>
    <message>
        <location filename="../qml/pages/SearchPage.qml" line="345"/>
        <source>Copy</source>
        <translation>Копіювати</translation>
    </message>
    <message>
        <location filename="../qml/pages/SearchPage.qml" line="351"/>
        <source>Delete</source>
        <translation>Видалити</translation>
    </message>
    <message>
        <location filename="../qml/pages/SearchPage.qml" line="417"/>
        <source>Internally not ready</source>
        <translation>Внутрішньо не готовий</translation>
    </message>
    <message>
        <location filename="../qml/pages/SearchPage.qml" line="417"/>
        <source>Please simply try again</source>
        <translation>Просто спробуйте ще раз</translation>
    </message>
</context>
<context>
    <name>SearchWorker</name>
    <message>
        <location filename="../src/searchworker.cpp" line="41"/>
        <source>Search already in progress</source>
        <translation>Пошук вже триває</translation>
    </message>
    <message>
        <location filename="../src/searchworker.cpp" line="46"/>
        <source>Bad search parameters</source>
        <translation>Погані параметри пошуку</translation>
    </message>
</context>
<context>
    <name>SelectionPanel</name>
    <message numerus="yes">
        <location filename="../qml/components/SelectionPanel.qml" line="54"/>
        <source>%n file(s) selected</source>
        <translation>
            <numerusform>Вибрано %n файл</numerusform>
            <numerusform>Вибрано %n файли</numerusform>
            <numerusform>Вибрано %n файлів</numerusform>
        </translation>
    </message>
</context>
<context>
    <name>ShortcutsDialog</name>
    <message>
        <source>Settings</source>
        <translation type="obsolete">Налаштування</translation>
    </message>
    <message>
        <location filename="../qml/pages/ShortcutsDialog.qml" line="32"/>
        <source>Select</source>
        <translation>Вибрати</translation>
    </message>
</context>
<context>
    <name>ShortcutsList</name>
    <message>
        <location filename="../qml/components/ShortcutsList.qml" line="191"/>
        <source>Open system settings</source>
        <translation>Відкрити налаштування системи</translation>
    </message>
    <message>
        <location filename="../qml/components/ShortcutsList.qml" line="209"/>
        <source>Rename</source>
        <translation>Перейменувати</translation>
    </message>
    <message>
        <location filename="../qml/components/ShortcutsList.qml" line="216"/>
        <source>Sort</source>
        <translation>Сортувати</translation>
    </message>
    <message>
        <location filename="../qml/components/ShortcutsList.qml" line="222"/>
        <source>Remove</source>
        <translation>Видалити</translation>
    </message>
    <message>
        <location filename="../qml/components/ShortcutsList.qml" line="243"/>
        <source>Custom</source>
        <translation>Власний</translation>
    </message>
    <message>
        <location filename="../qml/components/ShortcutsList.qml" line="242"/>
        <source>Locations</source>
        <translation>Розташування</translation>
    </message>
    <message>
        <location filename="../qml/components/ShortcutsList.qml" line="241"/>
        <source>Storage devices</source>
        <translation>Пристрої зберігання даних</translation>
    </message>
    <message>
        <location filename="../qml/components/ShortcutsList.qml" line="240"/>
        <source>Bookmarks</source>
        <translation>Закладки</translation>
    </message>
</context>
<context>
    <name>ShortcutsPage</name>
    <message>
        <location filename="../qml/pages/ShortcutsPage.qml" line="104"/>
        <location filename="../qml/pages/ShortcutsPage.qml" line="295"/>
        <source>Places</source>
        <translation>Місця</translation>
    </message>
    <message>
        <location filename="../qml/pages/ShortcutsPage.qml" line="62"/>
        <source>Clipboard</source>
        <translation>Буфер обміну</translation>
    </message>
    <message>
        <location filename="../qml/pages/ShortcutsPage.qml" line="67"/>
        <source>Transfers</source>
        <translation>Передачі</translation>
    </message>
    <message>
        <location filename="../qml/pages/ShortcutsPage.qml" line="72"/>
        <source>Documents</source>
        <translation>Документи</translation>
    </message>
    <message>
        <location filename="../qml/pages/ShortcutsPage.qml" line="77"/>
        <source>Pictures</source>
        <translation>Фотографії</translation>
    </message>
    <message>
        <location filename="../qml/pages/ShortcutsPage.qml" line="82"/>
        <source>Videos</source>
        <translation>Відео</translation>
    </message>
    <message>
        <location filename="../qml/pages/ShortcutsPage.qml" line="87"/>
        <source>Music</source>
        <translation>Музика</translation>
    </message>
    <message>
        <location filename="../qml/pages/ShortcutsPage.qml" line="233"/>
        <source>Remove bookmark for “%1”</source>
        <translation>Видалити закладку для &quot;%1&quot;</translation>
    </message>
    <message>
        <location filename="../qml/pages/ShortcutsPage.qml" line="234"/>
        <source>Add “%1” to bookmarks</source>
        <translation>Додати &quot;%1&quot; в закладки</translation>
    </message>
    <message>
        <location filename="../qml/pages/ShortcutsPage.qml" line="245"/>
        <source>New window opened. Sometimes the application stays in the background.</source>
        <translation>Відкрито нове вікно. Іноді застосунок залишається у фоновому режимі.</translation>
    </message>
    <message>
        <location filename="../qml/pages/ShortcutsPage.qml" line="251"/>
        <source>Open new window</source>
        <translation>Відкрити нове вікно</translation>
    </message>
    <message>
        <location filename="../qml/pages/ShortcutsPage.qml" line="258"/>
        <source>Search</source>
        <translation>Пошук</translation>
    </message>
    <message>
        <location filename="../qml/pages/ShortcutsPage.qml" line="267"/>
        <source>Create a new bookmark</source>
        <translation>Створити нову закладку</translation>
    </message>
    <message>
        <location filename="../qml/pages/ShortcutsPage.qml" line="279"/>
        <source>Save</source>
        <translation>Зберегти</translation>
    </message>
    <message>
        <location filename="../qml/pages/ShortcutsPage.qml" line="285"/>
        <source>Open storage settings</source>
        <translation>Відкрити налаштування сховища</translation>
    </message>
</context>
<context>
    <name>SizeDetailItem</name>
    <message>
        <location filename="../qml/components/SizeDetailItem.qml" line="34"/>
        <source>Size</source>
        <translation>Розмір</translation>
    </message>
    <message>
        <location filename="../qml/components/SizeDetailItem.qml" line="55"/>
        <source>size</source>
        <translation>розмір</translation>
    </message>
    <message>
        <location filename="../qml/components/SizeDetailItem.qml" line="62"/>
        <source>directories</source>
        <translation>каталоги</translation>
    </message>
    <message>
        <location filename="../qml/components/SizeDetailItem.qml" line="69"/>
        <source>files</source>
        <translation>файли</translation>
    </message>
    <message>
        <location filename="../qml/components/SizeDetailItem.qml" line="79"/>
        <source>unknown size</source>
        <translation>невідомий розмір</translation>
    </message>
    <message numerus="yes">
        <location filename="../qml/components/SizeDetailItem.qml" line="83"/>
        <source>%n directories</source>
        <translation>
            <numerusform>%n каталог</numerusform>
            <numerusform>%n каталоги</numerusform>
            <numerusform>%n каталогів</numerusform>
        </translation>
    </message>
    <message numerus="yes">
        <location filename="../qml/components/SizeDetailItem.qml" line="91"/>
        <source>%n file(s)</source>
        <translation>
            <numerusform>%n файл</numerusform>
            <numerusform>%n файли</numerusform>
            <numerusform>%n файлів</numerusform>
        </translation>
    </message>
</context>
<context>
    <name>StorageSizeBar</name>
    <message>
        <location filename="../qml/components/StorageSizeBar.qml" line="85"/>
        <source>%1 free</source>
        <translation>%1 вільно</translation>
    </message>
</context>
<context>
    <name>TextEditor</name>
    <message>
        <location filename="../src/texteditor.cpp" line="61"/>
        <source>Cannot open “%1”</source>
        <translation>Неможливо відкрити &quot;%1&quot;</translation>
    </message>
    <message>
        <location filename="../src/texteditor.cpp" line="67"/>
        <source>File “%1” is too large to be edited</source>
        <translation>Файл &quot;%1&quot; занадто великий для редагування</translation>
    </message>
    <message>
        <location filename="../src/texteditor.cpp" line="81"/>
        <source>No file name specified</source>
        <translation>Не вказано ім&apos;я файлу</translation>
    </message>
    <message>
        <location filename="../src/texteditor.cpp" line="86"/>
        <source>No permission to write to “%1”</source>
        <translation>Немає дозволу на запис &quot;%1&quot;</translation>
    </message>
    <message>
        <location filename="../src/texteditor.cpp" line="92"/>
        <source>Cannot open “%1” for writing</source>
        <translation>Неможливо відкрити &quot;%1&quot; для запису</translation>
    </message>
</context>
<context>
    <name>TextEditorDialog</name>
    <message>
        <location filename="../qml/pages/TextEditorDialog.qml" line="60"/>
        <source>File Browser</source>
        <comment>translated app name</comment>
        <translation>Переглядач файлів</translation>
    </message>
    <message>
        <location filename="../qml/pages/TextEditorDialog.qml" line="77"/>
        <location filename="../qml/pages/TextEditorDialog.qml" line="101"/>
        <source>Failed to open “%1”</source>
        <translation>Не вдалося відкрити &quot;%1&quot;</translation>
    </message>
    <message>
        <location filename="../qml/pages/TextEditorDialog.qml" line="79"/>
        <source>Failed to save “%1”</source>
        <translation>Не вдалося зберегти &quot;%1&quot;</translation>
    </message>
    <message>
        <location filename="../qml/pages/TextEditorDialog.qml" line="81"/>
        <source>Failed to edit “%1”</source>
        <translation>Не вдалося відредагувати &quot;%1&quot;</translation>
    </message>
    <message>
        <location filename="../qml/pages/TextEditorDialog.qml" line="98"/>
        <source>Open externally</source>
        <translation>Відкрити зовні</translation>
    </message>
    <message>
        <location filename="../qml/pages/TextEditorDialog.qml" line="102"/>
        <source>No application to open the file</source>
        <translation>Немає застосунку для відкриття файлу</translation>
    </message>
    <message>
        <location filename="../qml/pages/TextEditorDialog.qml" line="109"/>
        <source>Disable predictive text input</source>
        <translation>Вимкнути предиктивне введення тексту</translation>
    </message>
    <message>
        <location filename="../qml/pages/TextEditorDialog.qml" line="110"/>
        <source>Enable predictive text input</source>
        <translation>Ввімкнути предиктивне введення тексту</translation>
    </message>
    <message>
        <location filename="../qml/pages/TextEditorDialog.qml" line="116"/>
        <location filename="../qml/pages/TextEditorDialog.qml" line="124"/>
        <source>Save</source>
        <translation>Зберегти</translation>
    </message>
</context>
<context>
    <name>TransferDialog</name>
    <message>
        <location filename="../qml/pages/TransferDialog.qml" line="63"/>
        <source>Clear selection</source>
        <translation>Очистити виділення</translation>
    </message>
    <message>
        <location filename="../qml/pages/TransferDialog.qml" line="84"/>
        <source>Enter target path</source>
        <translation>Введіть шлях до цілі</translation>
    </message>
    <message>
        <location filename="../qml/pages/TransferDialog.qml" line="96"/>
        <source>Select</source>
        <translation>Вибрати</translation>
    </message>
    <message>
        <location filename="../qml/pages/TransferDialog.qml" line="79"/>
        <source>Switch to target directory</source>
        <translation>Перехід до цільового каталогу</translation>
    </message>
    <message numerus="yes">
        <location filename="../qml/pages/TransferDialog.qml" line="113"/>
        <source>%n item(s)</source>
        <translation>
            <numerusform>%n елемент</numerusform>
            <numerusform>%n елементи</numerusform>
            <numerusform>%n елементів</numerusform>
        </translation>
    </message>
    <message numerus="yes">
        <location filename="../qml/pages/TransferDialog.qml" line="114"/>
        <source>%n target(s)</source>
        <translation>
            <numerusform>%n ціль</numerusform>
            <numerusform>%n цілі</numerusform>
            <numerusform>%n цілей</numerusform>
        </translation>
    </message>
    <message>
        <location filename="../qml/pages/TransferDialog.qml" line="155"/>
        <source>Nothing selected to transfer</source>
        <translation>Нічого не вибрано для передачі</translation>
    </message>
</context>
<context>
    <name>TransferPanel</name>
    <message numerus="yes">
        <location filename="../qml/components/TransferPanel.qml" line="64"/>
        <source>%n file(s)</source>
        <translation>
            <numerusform>%n файл</numerusform>
            <numerusform>%n файли</numerusform>
            <numerusform>%n файлів</numerusform>
        </translation>
    </message>
    <message numerus="yes">
        <location filename="../qml/components/TransferPanel.qml" line="64"/>
        <source>%n destination(s)</source>
        <translation>
            <numerusform>%n призначення</numerusform>
            <numerusform>%n призначення</numerusform>
            <numerusform>%n призначень</numerusform>
        </translation>
    </message>
    <message numerus="yes">
        <location filename="../qml/components/TransferPanel.qml" line="69"/>
        <source>Successfully copied</source>
        <translation>
            <numerusform>Успішно скопійовано</numerusform>
            <numerusform>Успішно скопійовані</numerusform>
            <numerusform>Успішно скопійованих</numerusform>
        </translation>
    </message>
    <message numerus="yes">
        <location filename="../qml/components/TransferPanel.qml" line="71"/>
        <source>Successfully moved</source>
        <translation>
            <numerusform>Успішно переміщено</numerusform>
            <numerusform>Успішно переміщені</numerusform>
            <numerusform>Успішно переміщених</numerusform>
        </translation>
    </message>
    <message numerus="yes">
        <location filename="../qml/components/TransferPanel.qml" line="73"/>
        <source>Successfully linked</source>
        <translation>
            <numerusform>Успішно з&apos;єднано</numerusform>
            <numerusform>Успішно з&apos;єднані</numerusform>
            <numerusform>Успішно з&apos;єднаних</numerusform>
        </translation>
    </message>
    <message numerus="yes">
        <location filename="../qml/components/TransferPanel.qml" line="77"/>
        <source>Failed to copy</source>
        <translation>
            <numerusform>Не вдалося скопіювати</numerusform>
            <numerusform>Не вдалося скопіювати</numerusform>
            <numerusform>Не вдалося скопіювати</numerusform>
        </translation>
    </message>
    <message numerus="yes">
        <location filename="../qml/components/TransferPanel.qml" line="79"/>
        <source>Failed to move</source>
        <translation>
            <numerusform>Не вдалося перемістити</numerusform>
            <numerusform>Не вдалося перемістити</numerusform>
            <numerusform>Не вдалося перемістити</numerusform>
        </translation>
    </message>
    <message numerus="yes">
        <location filename="../qml/components/TransferPanel.qml" line="81"/>
        <source>Failed to link</source>
        <translation>
            <numerusform>Не вдалося створити посилання</numerusform>
            <numerusform>Не вдалося створити посилання</numerusform>
            <numerusform>Не вдалося створити посилання</numerusform>
        </translation>
    </message>
    <message>
        <location filename="../qml/components/TransferPanel.qml" line="126"/>
        <source>Replace?</source>
        <translation>Замінити?</translation>
    </message>
    <message>
        <location filename="../qml/components/TransferPanel.qml" line="142"/>
        <source>Cancel</source>
        <translation>Скасувати</translation>
    </message>
    <message>
        <location filename="../qml/components/TransferPanel.qml" line="154"/>
        <source>Overwrite</source>
        <translation>Перезаписати</translation>
    </message>
    <message>
        <location filename="../qml/components/TransferPanel.qml" line="163"/>
        <source>These files or folders already exist in “%1”:</source>
        <translation>Ці файли/теки вже існують “%1”:</translation>
    </message>
    <message>
        <location filename="../qml/components/TransferPanel.qml" line="203"/>
        <source>Trying to move between phone and SD Card? It does not work, try copying.</source>
        <translation>Намагаєтесь перемістити між телефоном і SD картою? Це не працює, спробуйте скопіювати.</translation>
    </message>
    <message>
        <location filename="../qml/components/TransferPanel.qml" line="205"/>
        <source>Perhaps the storage is full?</source>
        <translation>Переповнена пам&apos;ять?</translation>
    </message>
    <message>
        <location filename="../qml/components/TransferPanel.qml" line="287"/>
        <source>Unable to overwrite existing file with symlink</source>
        <translation>Не вдалося замінити існуючий файл посиланням</translation>
    </message>
    <message>
        <location filename="../qml/components/TransferPanel.qml" line="306"/>
        <source>Copying</source>
        <translation>Копіювання</translation>
    </message>
    <message>
        <location filename="../qml/components/TransferPanel.qml" line="309"/>
        <source>Moving</source>
        <translation>Переміщення</translation>
    </message>
    <message>
        <location filename="../qml/components/TransferPanel.qml" line="312"/>
        <source>Linking</source>
        <translation>Зв&apos;язування</translation>
    </message>
</context>
<context>
    <name>ViewImagePage</name>
    <message>
        <location filename="../qml/pages/ViewImagePage.qml" line="253"/>
        <source>Loading image</source>
        <extracomment>Full page placeholder shown while a large image is being loaded</extracomment>
        <translation>Зображення завантажуєтся</translation>
    </message>
    <message>
        <location filename="../qml/pages/ViewImagePage.qml" line="263"/>
        <source>Failed to load</source>
        <extracomment>Full page placeholder shown when an image failed to load</extracomment>
        <translation>Не вдалося завантажити</translation>
    </message>
</context>
<context>
    <name>ViewPage</name>
    <message>
        <location filename="../qml/pages/ViewPage.qml" line="49"/>
        <source>Edit</source>
        <comment>verb as in &apos;edit this file&apos;</comment>
        <translation>Редагувати</translation>
    </message>
</context>
<context>
    <name>ViewSettingsPage</name>
    <message>
        <location filename="../qml/pages/ViewSettingsPage.qml" line="49"/>
        <source>Sorting and View</source>
        <translation>Сортування та перегляд</translation>
    </message>
    <message>
        <location filename="../qml/pages/ViewSettingsPage.qml" line="51"/>
<<<<<<< HEAD
        <source>Settings apply only to the current folder. Swipe right to change default values.</source>
        <translation>Налаштування застосовуються лише до поточної теки. Проведіть праворуч, щоб змінити значення за замовчуванням.</translation>
=======
        <source>Settings apply only to the current folder. Swipe from the right to change default values.</source>
        <translation type="unfinished"></translation>
>>>>>>> cf6cbc37
    </message>
    <message>
        <location filename="../qml/pages/ViewSettingsPage.qml" line="52"/>
        <source>Settings apply to all folders.</source>
        <translation>Налаштування застосовуються до всіх тек.</translation>
    </message>
    <message>
        <location filename="../qml/pages/ViewSettingsPage.qml" line="62"/>
        <source>Sort by...</source>
        <translation>Сортувати за...</translation>
    </message>
    <message>
        <location filename="../qml/pages/ViewSettingsPage.qml" line="66"/>
        <source>Name</source>
        <translation>Ім&apos;ям</translation>
    </message>
    <message>
        <location filename="../qml/pages/ViewSettingsPage.qml" line="67"/>
        <source>Size</source>
        <translation>Розміром</translation>
    </message>
    <message>
        <location filename="../qml/pages/ViewSettingsPage.qml" line="68"/>
        <source>File age</source>
        <translation>Час редагування</translation>
    </message>
    <message>
        <location filename="../qml/pages/ViewSettingsPage.qml" line="69"/>
        <source>File type</source>
        <translation>Типом файлу</translation>
    </message>
    <message>
        <location filename="../qml/pages/ViewSettingsPage.qml" line="77"/>
        <source>Order...</source>
        <translation>Порядок...</translation>
    </message>
    <message>
        <location filename="../qml/pages/ViewSettingsPage.qml" line="81"/>
        <source>ascending</source>
        <translation>за зростанням</translation>
    </message>
    <message>
        <location filename="../qml/pages/ViewSettingsPage.qml" line="82"/>
        <source>descending</source>
        <translation>за спаданням</translation>
    </message>
    <message>
        <location filename="../qml/pages/ViewSettingsPage.qml" line="90"/>
        <source>Preview images...</source>
        <translation>Попередній перегляд зображень...</translation>
    </message>
    <message>
        <location filename="../qml/pages/ViewSettingsPage.qml" line="93"/>
        <source>none</source>
        <translation>немає</translation>
    </message>
    <message>
        <location filename="../qml/pages/ViewSettingsPage.qml" line="94"/>
        <source>small</source>
        <translation>невеликий</translation>
    </message>
    <message>
        <location filename="../qml/pages/ViewSettingsPage.qml" line="95"/>
        <source>medium</source>
        <translation>середній</translation>
    </message>
    <message>
        <location filename="../qml/pages/ViewSettingsPage.qml" line="96"/>
        <source>large</source>
        <translation>великий</translation>
    </message>
    <message>
        <location filename="../qml/pages/ViewSettingsPage.qml" line="97"/>
        <source>huge</source>
        <translation>величезний</translation>
    </message>
    <message>
        <location filename="../qml/pages/ViewSettingsPage.qml" line="110"/>
        <source>Show hidden files</source>
        <translation>Показати приховані файли</translation>
    </message>
    <message>
        <location filename="../qml/pages/ViewSettingsPage.qml" line="112"/>
        <source>Show files with names starting with a full stop (“.”).</source>
        <translation>Показувати файли з іменами, що починаються з крапки (&quot;.&quot;).</translation>
    </message>
    <message>
        <location filename="../qml/pages/ViewSettingsPage.qml" line="116"/>
        <source>Enable gallery mode</source>
        <translation>Ввімкнути режим галереї</translation>
    </message>
    <message>
        <location filename="../qml/pages/ViewSettingsPage.qml" line="117"/>
        <source>In gallery mode, images will be shown comfortably large, and all entries except for images, videos, and directories will be hidden.</source>
        <translation>У режимі галереї зображення відображатимуться у зручному для перегляду великому розмірі, а всі записи, окрім зображень, відео та каталогів, будуть приховані.</translation>
    </message>
    <message>
        <location filename="../qml/pages/ViewSettingsPage.qml" line="127"/>
        <source>Sort case-sensitively</source>
        <translation>Сортування з урахуванням регістру</translation>
    </message>
    <message>
        <location filename="../qml/pages/ViewSettingsPage.qml" line="129"/>
        <source>Show files with names starting with a capital letter first.</source>
        <translation>Спочатку показувати файли з іменами, що починаються з великої літери.</translation>
    </message>
    <message>
        <location filename="../qml/pages/ViewSettingsPage.qml" line="134"/>
        <source>Show folders first</source>
        <translation>Спочатку показувати теки</translation>
    </message>
    <message>
        <location filename="../qml/pages/ViewSettingsPage.qml" line="136"/>
        <source>Always show folders at the top of the file list.</source>
        <translation>Завжди показувати теки у верхній частині списку файлів.</translation>
    </message>
    <message>
        <location filename="../qml/pages/ViewSettingsPage.qml" line="140"/>
        <source>Show hidden files last</source>
        <translation>Показувати приховані файли останніми</translation>
    </message>
    <message>
        <location filename="../qml/pages/ViewSettingsPage.qml" line="142"/>
        <source>Always show files starting with a full stop (“.”) at the end of the file list.</source>
        <translation>Завжди показувати файли, що починаються з крапки (&quot;.&quot;) в кінці списку файлів.</translation>
    </message>
</context>
<context>
    <name>ViewVideoPage</name>
    <message>
        <location filename="../qml/pages/ViewVideoPage.qml" line="107"/>
        <source>Failed to play</source>
        <extracomment>Full page placeholder shown when a video failed to load</extracomment>
        <translation>Не вдалося відтворити</translation>
    </message>
</context>
<context>
    <name>files</name>
    <message>
        <location filename="../qml/js/files.js" line="28"/>
        <source>Copying</source>
        <translation>Копіювання</translation>
    </message>
    <message>
        <location filename="../qml/js/files.js" line="30"/>
        <source>Moving</source>
        <translation>Переміщення</translation>
    </message>
    <message>
        <location filename="../qml/js/files.js" line="32"/>
        <source>Linking</source>
        <translation>Зв&apos;язування</translation>
    </message>
    <message>
        <location filename="../qml/js/files.js" line="35"/>
        <source>Unknown</source>
        <translation>Невідомо</translation>
    </message>
</context>
<context>
    <name>paths</name>
    <message>
        <location filename="../qml/js/paths.js" line="50"/>
        <source>root</source>
        <extracomment>root directory (placeholder instead of &quot;/&quot; in search mask)</extracomment>
        <translation>root</translation>
    </message>
</context>
</TS><|MERGE_RESOLUTION|>--- conflicted
+++ resolved
@@ -2983,13 +2983,8 @@
     </message>
     <message>
         <location filename="../qml/pages/ViewSettingsPage.qml" line="51"/>
-<<<<<<< HEAD
-        <source>Settings apply only to the current folder. Swipe right to change default values.</source>
+        <source>Settings apply only to the current folder. Swipe from the right to change default values.</source>
         <translation>Налаштування застосовуються лише до поточної теки. Проведіть праворуч, щоб змінити значення за замовчуванням.</translation>
-=======
-        <source>Settings apply only to the current folder. Swipe from the right to change default values.</source>
-        <translation type="unfinished"></translation>
->>>>>>> cf6cbc37
     </message>
     <message>
         <location filename="../qml/pages/ViewSettingsPage.qml" line="52"/>
