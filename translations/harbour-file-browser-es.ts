--- conflicted
+++ resolved
@@ -866,13 +866,8 @@
     <message>
         <location filename="../qml/pages/PathEditDialog.qml" line="262"/>
         <source>empty</source>
-<<<<<<< HEAD
-        <extracomment>hidden if n=0</extracomment>
+        <extracomment>as in &apos;this folder is empty&apos;</extracomment>
         <translation>vacío</translation>
-=======
-        <extracomment>as in &apos;this folder is empty&apos;</extracomment>
-        <translation type="unfinished"></translation>
->>>>>>> f5f0da64
     </message>
 </context>
 <context>
@@ -1346,12 +1341,8 @@
     <message>
         <location filename="../qml/pages/QuickSwitchDialog.qml" line="29"/>
         <source>Switch</source>
-<<<<<<< HEAD
+        <extracomment>as in &quot;Switch to this folder, please&quot;</extracomment>
         <translation>Cambiar a</translation>
-=======
-        <extracomment>as in &quot;Switch to this folder, please&quot;</extracomment>
-        <translation type="unfinished"></translation>
->>>>>>> f5f0da64
     </message>
 </context>
 <context>
