--- conflicted
+++ resolved
@@ -415,10 +415,7 @@
         <source>cut file(s)</source>
         <translation>
             <numerusform>fájl kivágása</numerusform>
-<<<<<<< HEAD
-=======
             <numerusform>fájlok kivágása</numerusform>
->>>>>>> 13109083
         </translation>
     </message>
     <message numerus="yes">
@@ -1336,11 +1333,7 @@
         <location filename="../qml/pages/MultiFilePage.qml" line="112"/>
         <location filename="../qml/pages/MultiFilePage.qml" line="118"/>
         <source>Deleting</source>
-<<<<<<< HEAD
-        <translation type="unfinished">Törlés</translation>
-=======
         <translation>Törlés</translation>
->>>>>>> 13109083
     </message>
     <message>
         <location filename="../qml/pages/MultiFilePage.qml" line="140"/>
@@ -1416,11 +1409,7 @@
         <location filename="../qml/pages/PathEditDialog.qml" line="262"/>
         <source>empty</source>
         <extracomment>as in &apos;this folder is empty&apos;</extracomment>
-<<<<<<< HEAD
-        <translation type="unfinished">üres</translation>
-=======
         <translation>üres</translation>
->>>>>>> 13109083
     </message>
 </context>
 <context>
@@ -1455,20 +1444,12 @@
     <message>
         <location filename="../qml/pages/PermissionsDialog.qml" line="140"/>
         <source>Owner</source>
-<<<<<<< HEAD
-        <translation type="unfinished">Tulajdonos</translation>
-=======
         <translation>Tulajdonos</translation>
->>>>>>> 13109083
     </message>
     <message>
         <location filename="../qml/pages/PermissionsDialog.qml" line="178"/>
         <source>Group</source>
-<<<<<<< HEAD
-        <translation type="unfinished">Csoport</translation>
-=======
         <translation>Csoport</translation>
->>>>>>> 13109083
     </message>
     <message>
         <location filename="../qml/pages/PermissionsDialog.qml" line="211"/>
@@ -1555,11 +1536,7 @@
         <location filename="../qml/pages/SearchPage.qml" line="120"/>
         <location filename="../qml/pages/SearchPage.qml" line="356"/>
         <source>Search</source>
-<<<<<<< HEAD
-        <translation type="unfinished">Keresés</translation>
-=======
         <translation>Keresés</translation>
->>>>>>> 13109083
     </message>
     <message>
         <location filename="../qml/pages/SearchPage.qml" line="134"/>
@@ -1580,11 +1557,7 @@
         <location filename="../qml/pages/SearchPage.qml" line="404"/>
         <location filename="../qml/pages/SearchPage.qml" line="406"/>
         <source>Deleting</source>
-<<<<<<< HEAD
-        <translation type="unfinished">Törlés</translation>
-=======
         <translation>Törlés</translation>
->>>>>>> 13109083
     </message>
     <message>
         <location filename="../qml/pages/SearchPage.qml" line="335"/>
@@ -1614,11 +1587,7 @@
     <message>
         <location filename="../qml/pages/SearchPage.qml" line="413"/>
         <source>Please simply try again</source>
-<<<<<<< HEAD
-        <translation type="unfinished">Kérlek próbáld újra</translation>
-=======
         <translation>Egyszerűen próbáld újra</translation>
->>>>>>> 13109083
     </message>
 </context>
 <context>
@@ -1639,12 +1608,8 @@
     <message numerus="yes">
         <location filename="../qml/components/SelectionPanel.qml" line="54"/>
         <source>%n file(s) selected</source>
-<<<<<<< HEAD
-        <translation type="unfinished">
-=======
         <translation>
             <numerusform>%n fájl kijelölve</numerusform>
->>>>>>> 13109083
             <numerusform>%n fájl kijelölve</numerusform>
         </translation>
     </message>
@@ -1670,11 +1635,7 @@
     <message>
         <location filename="../qml/pages/SettingsPage.qml" line="61"/>
         <source>Show hidden files</source>
-<<<<<<< HEAD
-        <translation type="unfinished">Rejtett fájlok megjelenítése</translation>
-=======
         <translation>Rejtett fájlok megjelenítése</translation>
->>>>>>> 13109083
     </message>
     <message>
         <location filename="../qml/pages/SettingsPage.qml" line="65"/>
