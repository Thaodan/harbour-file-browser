<?xml version="1.0" encoding="utf-8"?>
<!DOCTYPE TS>
<TS version="2.1" language="sk">
<context>
    <name>AboutPage</name>
    <message>
        <location filename="../qml/pages/AboutPage.qml" line="20"/>
        <source>A fully-fledged file manager for Sailfish OS.</source>
        <translation>Plnohodnotný správca súborov pre Sailfish OS.</translation>
    </message>
    <message>
        <source>adapted by karip</source>
        <translation type="vanished">prispôsobil karip</translation>
    </message>
    <message>
        <location filename="../qml/pages/AboutPage.qml" line="66"/>
        <source>Development</source>
        <translation>Vývoj</translation>
    </message>
    <message>
        <location filename="../qml/pages/AboutPage.qml" line="69"/>
        <source>Programming</source>
        <translation>Programovanie</translation>
    </message>
    <message>
        <location filename="../qml/pages/AboutPage.qml" line="76"/>
        <source>Icon Design</source>
        <translation>Návrh ikon</translation>
    </message>
    <message>
        <location filename="../qml/pages/AboutPage.qml" line="82"/>
        <source>Translations</source>
        <translation>Preklady</translation>
    </message>
    <message>
        <location filename="../qml/pages/AboutPage.qml" line="85"/>
        <source>English</source>
        <translation>Angličtina</translation>
    </message>
    <message>
        <location filename="../qml/pages/AboutPage.qml" line="89"/>
        <source>German</source>
        <translation>Nemčina</translation>
    </message>
    <message>
        <location filename="../qml/pages/AboutPage.qml" line="93"/>
        <source>Finnish</source>
        <translation>Fínčina</translation>
    </message>
    <message>
        <location filename="../qml/pages/AboutPage.qml" line="97"/>
        <source>Chinese</source>
        <translation>Čínština</translation>
    </message>
    <message>
        <location filename="../qml/pages/AboutPage.qml" line="161"/>
        <source>Russian</source>
        <translation>Ruština</translation>
    </message>
    <message>
        <location filename="../qml/pages/AboutPage.qml" line="105"/>
        <source>Swedish</source>
        <translation>Švédčina</translation>
    </message>
    <message>
        <location filename="../qml/pages/AboutPage.qml" line="101"/>
        <source>Ukrainian</source>
        <translation>Ukrajinčina</translation>
    </message>
    <message>
        <location filename="../qml/pages/AboutPage.qml" line="109"/>
        <source>Italian</source>
        <translation>Taliančina</translation>
    </message>
    <message>
        <location filename="../qml/pages/AboutPage.qml" line="113"/>
        <source>Spanish</source>
        <translation>Španielčina</translation>
    </message>
    <message>
        <location filename="../qml/pages/AboutPage.qml" line="117"/>
        <source>French</source>
        <translation>Francúzština</translation>
    </message>
    <message>
        <location filename="../qml/pages/AboutPage.qml" line="121"/>
        <source>Dutch</source>
        <translation>Holandčina</translation>
    </message>
    <message>
        <location filename="../qml/pages/AboutPage.qml" line="125"/>
        <source>Greek</source>
        <translation>Gréčtina</translation>
    </message>
    <message>
        <location filename="../qml/pages/AboutPage.qml" line="129"/>
        <source>Norwegian</source>
        <translation>Nórčina</translation>
    </message>
    <message>
        <location filename="../qml/pages/AboutPage.qml" line="133"/>
        <source>Czech</source>
        <translation>Čeština</translation>
    </message>
    <message>
        <location filename="../qml/pages/AboutPage.qml" line="137"/>
        <source>Slovak</source>
        <translation>Slovenčina</translation>
    </message>
    <message>
        <location filename="../qml/pages/AboutPage.qml" line="141"/>
        <source>Hungarian</source>
        <translation>Maďarčina</translation>
    </message>
    <message>
        <location filename="../qml/pages/AboutPage.qml" line="145"/>
        <source>Estonian</source>
        <translation>Estónčina</translation>
    </message>
    <message>
        <location filename="../qml/pages/AboutPage.qml" line="149"/>
        <source>Polish</source>
        <translation>Poľština</translation>
    </message>
    <message>
        <location filename="../qml/pages/AboutPage.qml" line="153"/>
        <source>Indonesian</source>
        <translation>Indonézština</translation>
    </message>
    <message>
        <location filename="../qml/pages/AboutPage.qml" line="157"/>
        <source>Turkish</source>
        <translation>Turečtina</translation>
    </message>
</context>
<context>
    <name>BookmarksModel</name>
    <message>
        <location filename="../src/settings.cpp" line="857"/>
        <source>Memory card</source>
        <translation type="unfinished"></translation>
    </message>
    <message>
        <location filename="../src/settings.cpp" line="859"/>
        <source>Attached folder</source>
        <translation type="unfinished"></translation>
    </message>
    <message>
        <location filename="../src/settings.cpp" line="861"/>
        <source>Remote folder</source>
        <translation type="unfinished"></translation>
    </message>
    <message>
        <location filename="../src/settings.cpp" line="864"/>
        <source>Removable media</source>
        <translation type="unfinished"></translation>
    </message>
    <message>
        <location filename="../src/settings.cpp" line="1105"/>
        <source>Home</source>
        <translation type="unfinished">Domov</translation>
    </message>
    <message>
        <location filename="../src/settings.cpp" line="1113"/>
        <source>Documents</source>
        <translation type="unfinished">Dokumenty</translation>
    </message>
    <message>
        <location filename="../src/settings.cpp" line="1121"/>
        <source>Downloads</source>
        <translation type="unfinished">Stiahnutia</translation>
    </message>
    <message>
        <location filename="../src/settings.cpp" line="1129"/>
        <source>Music</source>
        <translation type="unfinished">Hudba</translation>
    </message>
    <message>
        <location filename="../src/settings.cpp" line="1137"/>
        <source>Pictures</source>
        <translation type="unfinished">Obrázky</translation>
    </message>
    <message>
        <location filename="../src/settings.cpp" line="1145"/>
        <source>Videos</source>
        <translation type="unfinished">Videá</translation>
    </message>
    <message>
        <location filename="../src/settings.cpp" line="1155"/>
        <source>Android storage</source>
        <translation type="unfinished">Úložný priestor Android</translation>
    </message>
    <message>
        <location filename="../src/settings.cpp" line="1164"/>
        <source>Root</source>
        <translation type="unfinished">Koreň</translation>
    </message>
</context>
<context>
    <name>BookmarksRenameDialog</name>
    <message>
        <location filename="../qml/pages/BookmarksRenameDialog.qml" line="54"/>
        <source>Apply</source>
        <comment>as in &apos;apply these changes&apos;</comment>
        <translation type="unfinished"></translation>
    </message>
    <message>
        <location filename="../qml/pages/BookmarksRenameDialog.qml" line="55"/>
        <source>Rename bookmarks</source>
        <translation type="unfinished"></translation>
    </message>
    <message>
        <location filename="../qml/pages/BookmarksRenameDialog.qml" line="89"/>
        <source>Name must not be empty</source>
        <translation type="unfinished"></translation>
    </message>
</context>
<context>
    <name>BookmarksSortPage</name>
    <message>
        <location filename="../qml/pages/BookmarksSortPage.qml" line="37"/>
        <source>Sort bookmarks</source>
        <translation type="unfinished"></translation>
    </message>
    <message>
        <location filename="../qml/pages/BookmarksSortPage.qml" line="38"/>
        <source>Arrange entries by dragging them to the left.</source>
        <translation type="unfinished"></translation>
    </message>
</context>
<context>
    <name>ClipboardPage</name>
    <message>
        <location filename="../qml/pages/ClipboardPage.qml" line="70"/>
        <source>Clipboard</source>
        <translation>Schránka</translation>
    </message>
    <message numerus="yes">
        <location filename="../qml/pages/ClipboardPage.qml" line="75"/>
        <source>%n item(s) to be copied</source>
        <translation>
            <numerusform>%n položka bude kopírovaná</numerusform>
            <numerusform>%n položky budú kopírované</numerusform>
            <numerusform>%n položiek bude kopírovaných</numerusform>
        </translation>
    </message>
    <message numerus="yes">
        <location filename="../qml/pages/ClipboardPage.qml" line="77"/>
        <source>%n item(s) to be moved</source>
        <translation>
            <numerusform>%n položka bude presunutá</numerusform>
            <numerusform>%n položky budú presunuté</numerusform>
            <numerusform>%n položiek bude presunutých</numerusform>
        </translation>
    </message>
    <message>
<<<<<<< HEAD
        <location filename="../qml/pages/ClipboardPage.qml" line="66"/>
        <source>Current selection</source>
        <comment>as in &apos;currently selected files&apos;</comment>
        <translation>Súčasný výber</translation>
    </message>
    <message>
        <location filename="../qml/pages/ClipboardPage.qml" line="77"/>
        <source>copy</source>
        <comment>as in &apos;please copy these files&apos;</comment>
        <translation>kopírovať</translation>
    </message>
    <message>
        <location filename="../qml/pages/ClipboardPage.qml" line="80"/>
        <source>cut</source>
        <comment>as in &apos;please cut these files&apos;</comment>
        <translation>vystrihnúť</translation>
    </message>
    <message>
        <location filename="../qml/pages/ClipboardPage.qml" line="95"/>
        <source>Clear</source>
        <comment>as in &apos;clear the current clipboard contents&apos;</comment>
        <translation>Vyčistiť</translation>
=======
        <source>copy</source>
        <comment>as in &apos;please copy these files&apos;</comment>
        <translation type="obsolete">kopírovať</translation>
    </message>
    <message>
        <location filename="../qml/pages/ClipboardPage.qml" line="260"/>
        <source>Remove from clipboard</source>
        <translation type="unfinished"></translation>
    </message>
    <message>
        <location filename="../qml/pages/ClipboardPage.qml" line="252"/>
        <source>Open this folder</source>
        <translation type="unfinished"></translation>
>>>>>>> cd7aed5c
    </message>
    <message numerus="yes">
        <location filename="../qml/pages/ClipboardPage.qml" line="79"/>
        <source>%n item(s) to be linked</source>
        <translation type="unfinished">
            <numerusform></numerusform>
            <numerusform></numerusform>
            <numerusform></numerusform>
        </translation>
    </message>
    <message>
<<<<<<< HEAD
        <location filename="../qml/pages/ClipboardPage.qml" line="215"/>
        <source>Remove from clipboard</source>
        <translation>Odstrániť zo schránky</translation>
    </message>
    <message>
        <location filename="../qml/pages/ClipboardPage.qml" line="220"/>
        <source>Open this folder</source>
        <translation>Otvoriť túto zložku</translation>
=======
        <location filename="../qml/pages/ClipboardPage.qml" line="115"/>
        <source>Clear</source>
        <comment>verb as in &apos;clear all contents from the clipboard&apos;</comment>
        <translation type="unfinished"></translation>
    </message>
    <message>
        <location filename="../qml/pages/ClipboardPage.qml" line="117"/>
        <source>Clipboard cleared</source>
        <translation type="unfinished"></translation>
>>>>>>> cd7aed5c
    </message>
    <message>
        <location filename="../qml/pages/ClipboardPage.qml" line="256"/>
        <source>Open containing folder</source>
        <translation>Otvoriť zložku obsahujúcu</translation>
    </message>
    <message>
        <location filename="../qml/pages/ClipboardPage.qml" line="274"/>
        <source>Empty</source>
        <translation>Prázdny</translation>
    </message>
    <message>
        <location filename="../qml/pages/ClipboardPage.qml" line="275"/>
        <source>Cut or copied files will be shown here.</source>
        <translation>Vystrihnuté alebo kopírované súbory budú zobrazené tu.</translation>
    </message>
</context>
<context>
    <name>ConsoleModel</name>
    <message>
        <location filename="../src/consolemodel.cpp" line="124"/>
        <location filename="../src/consolemodel.cpp" line="136"/>
        <source>** crashed</source>
        <translation>** havaroval</translation>
    </message>
    <message>
        <location filename="../src/consolemodel.cpp" line="126"/>
        <source>** error: %1</source>
        <translation>** chyba: %1</translation>
    </message>
    <message>
        <location filename="../src/consolemodel.cpp" line="134"/>
        <source>** command “%1” not found</source>
        <translation>** príkaz “%1” nebol nájdený</translation>
    </message>
    <message>
        <location filename="../src/consolemodel.cpp" line="138"/>
        <source>** timeout reached</source>
        <translation>** dosiahol sa časový limit</translation>
    </message>
    <message>
        <location filename="../src/consolemodel.cpp" line="140"/>
        <source>** internal communication failed</source>
        <translation>** chyba vnútornej komunikácie</translation>
    </message>
    <message>
        <location filename="../src/consolemodel.cpp" line="142"/>
        <source>** an unknown error occurred</source>
        <translation>** vyskytla sa neznáma chyba</translation>
    </message>
</context>
<context>
    <name>ConsolePage</name>
    <message>
        <location filename="../qml/pages/ConsolePage.qml" line="75"/>
        <source>Preview</source>
        <comment>as in &apos;incomplete/aggregated preview of the contents of a file&apos;</comment>
        <translation type="unfinished"></translation>
    </message>
    <message>
        <location filename="../qml/pages/ConsolePage.qml" line="151"/>
        <source>This file appears to be a software package. To install, swipe back and select the “Install” option from the menu.</source>
        <translation type="unfinished"></translation>
    </message>
    <message>
        <location filename="../qml/pages/ConsolePage.qml" line="153"/>
        <source>Swipe right to view raw contents.</source>
        <translation>Potiahnutím vpravo zobraziť nespracovaný obsah.</translation>
    </message>
</context>
<context>
    <name>CoverPage</name>
    <message>
        <location filename="../qml/cover/CoverPage.qml" line="104"/>
        <source>Root Mode</source>
        <translation>Režim koreň (root)</translation>
    </message>
</context>
<context>
    <name>CreateFolderDialog</name>
    <message>
        <source>Create</source>
        <translation type="vanished">Vytvoriť</translation>
    </message>
    <message>
        <source>Create a new folder under</source>
        <translation type="vanished">Vytvoriť novú zložku pod</translation>
    </message>
    <message>
        <source>Folder name</source>
        <translation type="vanished">Názov zložky</translation>
    </message>
</context>
<context>
    <name>CreateNewDialog</name>
    <message>
        <location filename="../qml/pages/CreateNewDialog.qml" line="57"/>
        <source>Create</source>
        <translation type="unfinished">Vytvoriť</translation>
    </message>
    <message>
        <location filename="../qml/pages/CreateNewDialog.qml" line="73"/>
        <source>Not permitted</source>
        <translation type="unfinished"></translation>
    </message>
    <message>
        <location filename="../qml/pages/CreateNewDialog.qml" line="74"/>
        <source>You don&apos;t have permission to change the contents of this directory.</source>
        <translation type="unfinished"></translation>
    </message>
    <message>
        <location filename="../qml/pages/CreateNewDialog.qml" line="87"/>
        <source>Create new</source>
        <translation type="unfinished"></translation>
    </message>
    <message>
        <location filename="../qml/pages/CreateNewDialog.qml" line="89"/>
        <source>The new folder will be created under “%1”.</source>
        <comment>placeholder is the parent directory of the new element</comment>
        <translation type="unfinished"></translation>
    </message>
    <message>
        <location filename="../qml/pages/CreateNewDialog.qml" line="91"/>
        <source>The new text file will be created under “%1” and can be edited later.</source>
        <comment>placeholder is the parent directory of the new element</comment>
        <translation type="unfinished"></translation>
    </message>
    <message>
        <location filename="../qml/pages/CreateNewDialog.qml" line="97"/>
        <source>folder</source>
        <translation type="unfinished">zložka</translation>
    </message>
    <message>
        <location filename="../qml/pages/CreateNewDialog.qml" line="100"/>
        <source>empty text file</source>
        <translation type="unfinished"></translation>
    </message>
    <message>
        <location filename="../qml/pages/CreateNewDialog.qml" line="112"/>
        <source>Folder name</source>
        <translation type="unfinished">Názov zložky</translation>
    </message>
    <message>
        <location filename="../qml/pages/CreateNewDialog.qml" line="112"/>
        <source>File name</source>
        <translation type="unfinished"></translation>
    </message>
    <message>
        <location filename="../qml/pages/CreateNewDialog.qml" line="131"/>
        <source>File names must not contain slashes. To create a new file in a folder below “%1”, first create a folder and then create the file.</source>
        <translation type="unfinished"></translation>
    </message>
    <message>
        <location filename="../qml/pages/CreateNewDialog.qml" line="135"/>
        <source>A file or folder with this name already exists.</source>
        <translation type="unfinished"></translation>
    </message>
    <message>
        <location filename="../qml/pages/CreateNewDialog.qml" line="138"/>
        <source>Using slashes in folder names will create sub-folders, like so:</source>
        <translation type="unfinished"></translation>
    </message>
</context>
<context>
    <name>DetailList</name>
    <message numerus="yes">
        <location filename="../qml/components/DetailList.qml" line="45"/>
        <source>... and %n more</source>
        <translation>
            <numerusform>... a %n ďalší</numerusform>
            <numerusform>... a %n ďalšie</numerusform>
            <numerusform>... a %n ďalších</numerusform>
        </translation>
    </message>
</context>
<context>
    <name>DirectoryPage</name>
    <message>
        <location filename="../qml/pages/DirectoryPage.qml" line="148"/>
        <source>View Preferences</source>
        <extracomment>This describes a page with settings for how things are displayed, i.e. &quot;preferences regarding the view&quot; (and not &quot;let&apos;s view the preferences&quot;).</extracomment>
        <translation>Zobraziť predvoľby</translation>
    </message>
    <message>
        <source>Create Folder</source>
        <translation type="vanished">Vytvoriť zložku</translation>
    </message>
    <message>
        <location filename="../qml/pages/DirectoryPage.qml" line="155"/>
        <source>Create New...</source>
        <translation type="unfinished"></translation>
    </message>
    <message>
        <location filename="../qml/pages/DirectoryPage.qml" line="168"/>
        <source>Paste</source>
        <translation>Prilepiť</translation>
    </message>
    <message>
        <location filename="../qml/pages/DirectoryPage.qml" line="186"/>
        <source>Filter directory contents</source>
        <translation>Filtrovať obsah adresára</translation>
    </message>
    <message>
        <location filename="../qml/pages/DirectoryPage.qml" line="268"/>
        <source>Search</source>
        <translation>Hľadať</translation>
    </message>
    <message>
        <location filename="../qml/pages/DirectoryPage.qml" line="273"/>
        <source>Remove bookmark</source>
        <translation>Odstrániť záložku</translation>
    </message>
    <message>
        <location filename="../qml/pages/DirectoryPage.qml" line="273"/>
        <source>Add to bookmarks</source>
        <translation>Pridať do záložiek</translation>
    </message>
    <message>
        <location filename="../qml/pages/DirectoryPage.qml" line="282"/>
        <source>Copy path to clipboard</source>
        <translation>Kopírovať cestu do schránky</translation>
    </message>
    <message>
        <location filename="../qml/pages/DirectoryPage.qml" line="345"/>
        <source>filtered by: %1</source>
        <translation>filtrované s: %1</translation>
    </message>
    <message>
        <location filename="../qml/pages/DirectoryPage.qml" line="388"/>
        <source>Empty</source>
        <translation>Prázdny</translation>
    </message>
    <message>
        <location filename="../qml/pages/DirectoryPage.qml" line="391"/>
        <source>No files matched the filter.</source>
        <translation>Žiaden súbor nevyhovuje filtru.</translation>
    </message>
    <message>
        <location filename="../qml/pages/DirectoryPage.qml" line="392"/>
        <source>This directory contains no files.</source>
        <translation>Tento adresár neobsahuje žiadne súbory.</translation>
    </message>
    <message>
        <location filename="../qml/pages/DirectoryPage.qml" line="472"/>
        <location filename="../qml/pages/DirectoryPage.qml" line="475"/>
        <source>Deleting</source>
        <translation>Zmazanie</translation>
    </message>
    <message>
        <location filename="../qml/pages/DirectoryPage.qml" line="487"/>
        <source>Internally not ready</source>
        <translation>Vnútorne nepripravený</translation>
    </message>
    <message>
        <location filename="../qml/pages/DirectoryPage.qml" line="487"/>
        <source>Please simply try again</source>
        <translation>Jednoducho zopakujte</translation>
    </message>
    <message>
        <location filename="../qml/pages/DirectoryPage.qml" line="530"/>
        <source>Trying to move between phone and SD Card? It does not work, try copying.</source>
        <translation>Pokúšate sa presúvať medzi telefónom a SD kartou? Nefunguje to, skúste kopírovať.</translation>
    </message>
    <message>
        <location filename="../qml/pages/DirectoryPage.qml" line="532"/>
        <source>Perhaps the storage is full?</source>
        <translation>Úložisko je možno plné?</translation>
    </message>
</context>
<context>
    <name>DirectoryPageEntry</name>
    <message>
        <location filename="../qml/components/DirectoryPageEntry.qml" line="46"/>
        <source>Deleting</source>
        <translation>Zmazanie</translation>
    </message>
    <message>
        <location filename="../qml/components/DirectoryPageEntry.qml" line="323"/>
        <source>Remove bookmark</source>
        <translation>Odstrániť záložku</translation>
    </message>
    <message>
        <location filename="../qml/components/DirectoryPageEntry.qml" line="323"/>
        <source>Add to bookmarks</source>
        <translation>Pridať medzi záložky</translation>
    </message>
</context>
<context>
    <name>DirectoryPopup</name>
    <message>
        <location filename="../qml/components/DirectoryPopup.qml" line="134"/>
        <source>Hide hidden files</source>
        <translation>Skryť neviditeľné súbory</translation>
    </message>
    <message>
        <location filename="../qml/components/DirectoryPopup.qml" line="135"/>
        <source>Show hidden files</source>
        <translation>Zobraziť neviditeľné súbory</translation>
    </message>
    <message>
        <location filename="../qml/components/DirectoryPopup.qml" line="140"/>
        <source>Edit path</source>
        <translation>Upraviť cestu</translation>
    </message>
</context>
<context>
    <name>Engine</name>
    <message>
        <location filename="../src/engine.cpp" line="81"/>
        <source>No files to paste</source>
        <translation>Žiaden súbor na prilepenie</translation>
    </message>
    <message>
        <location filename="../src/engine.cpp" line="89"/>
        <source>Destination does not exist</source>
        <translation>Cieľ neexistuje</translation>
    </message>
    <message>
        <location filename="../src/engine.cpp" line="100"/>
        <source>Cannot overwrite itself</source>
        <translation>Nemožno prepísať seba</translation>
    </message>
    <message>
        <location filename="../src/engine.cpp" line="106"/>
        <source>Cannot move/copy to itself</source>
        <translation>Nemožno presunúť/kopírovať do seba</translation>
    </message>
    <message>
        <location filename="../src/engine.cpp" line="244"/>
        <source>File does not exist</source>
        <translation>Súbor neexistuje</translation>
    </message>
    <message>
        <location filename="../src/engine.cpp" line="246"/>
        <source>Broken symbolic link</source>
        <translation>Porušený symbolický odkaz</translation>
    </message>
    <message>
        <location filename="../src/engine.cpp" line="251"/>
        <source>Cannot read this type of file</source>
        <translation>Nemožno prečítať tento typ súboru</translation>
    </message>
    <message>
        <location filename="../src/engine.cpp" line="257"/>
        <source>No permission to read the file</source>
        <translation>Nie sú oprávnenia na čítanie súboru</translation>
    </message>
    <message>
        <location filename="../src/engine.cpp" line="261"/>
        <location filename="../src/engine.cpp" line="267"/>
        <source>Error reading file</source>
        <translation>Chyba čítania súboru</translation>
    </message>
    <message>
        <location filename="../src/engine.cpp" line="270"/>
        <source>Empty file</source>
        <translation>Prázdny súbor</translation>
    </message>
    <message>
        <location filename="../src/engine.cpp" line="296"/>
        <source>Binary file preview clipped at %1 kB</source>
        <translation>Náhľad binárneho súboru bol orezaný na %1 kB</translation>
    </message>
    <message>
        <location filename="../src/engine.cpp" line="315"/>
        <source>Text file preview clipped at %1 lines</source>
        <translation>Náhľad textového súboru bol orezaný na %1 riadkov</translation>
    </message>
    <message>
        <location filename="../src/engine.cpp" line="317"/>
        <source>Text file preview clipped at %1 kB</source>
        <translation>Náhľad textového súboru bol orezaný na %1 kB</translation>
    </message>
    <message>
        <location filename="../src/engine.cpp" line="336"/>
        <source>No permissions to create %1</source>
        <translation>Nie sú oprávnenia na vytvorenie %1</translation>
    </message>
    <message>
        <location filename="../src/engine.cpp" line="338"/>
        <source>Cannot create folder %1</source>
        <translation>Nemožno vytvoriť zložku %1</translation>
    </message>
    <message>
        <location filename="../src/engine.cpp" line="354"/>
        <source>No permissions to create “%1” in “%2”</source>
        <translation type="unfinished"></translation>
    </message>
    <message>
        <location filename="../src/engine.cpp" line="365"/>
        <source>Cannot create file “%1” in “%2”</source>
        <translation type="unfinished"></translation>
    </message>
    <message>
        <location filename="../src/engine.cpp" line="385"/>
        <source>Cannot rename %1</source>
        <translation>Nemožno premenovať %1</translation>
    </message>
    <message>
        <location filename="../src/engine.cpp" line="408"/>
        <source>Cannot change permissions</source>
        <translation>Nemožno zmeniť oprávnenia</translation>
    </message>
</context>
<context>
    <name>FileActions</name>
    <message numerus="yes">
        <location filename="../qml/components/FileActions.qml" line="84"/>
        <source>%n file(s) selected</source>
        <translation>
            <numerusform>%n súbor vybratý</numerusform>
            <numerusform>%n súbory vybraté</numerusform>
            <numerusform>%n súborov vybratých</numerusform>
        </translation>
    </message>
    <message>
        <location filename="../qml/components/FileActions.qml" line="112"/>
        <source>clear selection</source>
        <translation>odznačiť</translation>
    </message>
    <message>
        <location filename="../qml/components/FileActions.qml" line="113"/>
        <source>select all</source>
        <translation>vybrať všetko</translation>
    </message>
    <message numerus="yes">
        <location filename="../qml/components/FileActions.qml" line="122"/>
        <source>cut file(s)</source>
        <translation>
            <numerusform>vystrihnúť súbor</numerusform>
            <numerusform>vystrihnúť súbory</numerusform>
            <numerusform>vystrihnúť súborov</numerusform>
        </translation>
    </message>
    <message numerus="yes">
        <location filename="../qml/components/FileActions.qml" line="127"/>
        <source>%n file(s) cut</source>
        <translation>
            <numerusform>%n súbor vystrihnúť</numerusform>
            <numerusform>%n súbory vystrihnúť</numerusform>
            <numerusform>%n súborov vystrihnúť</numerusform>
        </translation>
    </message>
    <message numerus="yes">
        <location filename="../qml/components/FileActions.qml" line="136"/>
        <source>copy file(s)</source>
        <translation>
            <numerusform>kopírovať súbor</numerusform>
            <numerusform>kopírovať súbory</numerusform>
            <numerusform>kopírovať súborov</numerusform>
        </translation>
    </message>
    <message numerus="yes">
        <location filename="../qml/components/FileActions.qml" line="141"/>
        <source>%n file(s) copied</source>
        <translation>
            <numerusform>%n súbor kopírovaný</numerusform>
            <numerusform>%n súbory kopírované</numerusform>
            <numerusform>%n súborov kopírovaných</numerusform>
        </translation>
    </message>
    <message numerus="yes">
        <location filename="../qml/components/FileActions.qml" line="150"/>
        <source>transfer file(s)</source>
        <translation>
            <numerusform>premiestniť súbor</numerusform>
            <numerusform>premiestniť súbory</numerusform>
            <numerusform>premiestniť súborov</numerusform>
        </translation>
    </message>
    <message numerus="yes">
        <location filename="../qml/components/FileActions.qml" line="169"/>
        <source>delete file(s)</source>
        <translation>
            <numerusform>zmazať súbor</numerusform>
            <numerusform>zmazať súbory</numerusform>
            <numerusform>zmazať súborov</numerusform>
        </translation>
    </message>
    <message numerus="yes">
        <location filename="../qml/components/FileActions.qml" line="184"/>
        <source>rename file(s)</source>
        <translation>
            <numerusform>premenovať súbor</numerusform>
            <numerusform>premenovať súbory</numerusform>
            <numerusform>premenovať súborov</numerusform>
        </translation>
    </message>
    <message numerus="yes">
        <location filename="../qml/components/FileActions.qml" line="214"/>
        <source>share file(s)</source>
        <translation>
            <numerusform>poskytnúť súbor</numerusform>
            <numerusform>poskytnúť súbory</numerusform>
            <numerusform>poskytnúť súborov</numerusform>
        </translation>
    </message>
    <message numerus="yes">
        <location filename="../qml/components/FileActions.qml" line="263"/>
        <source>compress file(s)</source>
        <translation>
            <numerusform>komprimovať súbor</numerusform>
            <numerusform>komprimovať súbory</numerusform>
            <numerusform>komprimovať súborov</numerusform>
        </translation>
    </message>
    <message numerus="yes">
        <location filename="../qml/components/FileActions.qml" line="272"/>
        <source>edit file(s)</source>
        <translation>
            <numerusform>upraviť súbor</numerusform>
            <numerusform>upraviť súbory</numerusform>
            <numerusform>upraviť súborov</numerusform>
        </translation>
    </message>
    <message>
        <location filename="../qml/components/FileActions.qml" line="297"/>
        <source>show file properties</source>
        <translation>zobraziť vlastnosti súboru</translation>
    </message>
</context>
<context>
    <name>FileClipModePicker</name>
    <message>
        <location filename="../qml/components/FileClipModePicker.qml" line="32"/>
        <source>Copy</source>
        <translation type="unfinished">Kopírovať</translation>
    </message>
    <message>
        <location filename="../qml/components/FileClipModePicker.qml" line="33"/>
        <source>Move</source>
        <translation type="unfinished">Presunúť</translation>
    </message>
    <message>
        <location filename="../qml/components/FileClipModePicker.qml" line="34"/>
        <source>Link</source>
        <translation type="unfinished">Odkaz</translation>
    </message>
</context>
<context>
    <name>FileData</name>
    <message>
        <location filename="../src/filedata.cpp" line="94"/>
        <source>empty</source>
        <extracomment>as in &quot;this folder is empty&quot;, but as short as possible</extracomment>
        <translation>prázdna</translation>
    </message>
    <message numerus="yes">
        <location filename="../src/filedata.cpp" line="95"/>
        <source>%n item(s)</source>
        <translation>
            <numerusform>%n položka</numerusform>
            <numerusform>%n položky</numerusform>
            <numerusform>%n položiek</numerusform>
        </translation>
    </message>
    <message>
        <location filename="../src/filedata.cpp" line="215"/>
        <source>File does not exist</source>
        <translation>Súbor neexistuje</translation>
    </message>
    <message>
        <location filename="../src/filedata.cpp" line="263"/>
        <source>block device</source>
        <translation>blokovať zariadenie</translation>
    </message>
    <message>
        <location filename="../src/filedata.cpp" line="267"/>
        <source>character device</source>
        <translation>znakové zariadenie</translation>
    </message>
    <message>
        <location filename="../src/filedata.cpp" line="271"/>
        <source>pipe</source>
        <translation>potrubie</translation>
    </message>
    <message>
        <location filename="../src/filedata.cpp" line="275"/>
        <source>socket</source>
        <translation>zásuvka</translation>
    </message>
    <message>
        <location filename="../src/filedata.cpp" line="279"/>
        <source>folder</source>
        <translation>zložka</translation>
    </message>
    <message>
        <location filename="../src/filedata.cpp" line="285"/>
        <source>unknown</source>
        <translation>neznámy</translation>
    </message>
</context>
<context>
    <name>FileModel</name>
    <message>
        <location filename="../src/filemodel.cpp" line="114"/>
        <source>folder</source>
        <translation>zložka</translation>
    </message>
    <message>
        <location filename="../src/filemodel.cpp" line="116"/>
        <source>link</source>
        <translation>odkaz</translation>
    </message>
    <message>
        <location filename="../src/filemodel.cpp" line="117"/>
        <source>file</source>
        <translation>súbor</translation>
    </message>
    <message>
        <location filename="../src/filemodel.cpp" line="129"/>
        <source>empty</source>
        <extracomment>as in &quot;this folder is empty&quot;, but as short as possible</extracomment>
        <translation>prázdny</translation>
    </message>
    <message numerus="yes">
        <location filename="../src/filemodel.cpp" line="130"/>
        <source>%n item(s)</source>
        <translation>
            <numerusform>%n položka</numerusform>
            <numerusform>%n položky</numerusform>
            <numerusform>%n položiek</numerusform>
        </translation>
    </message>
</context>
<context>
    <name>FileModelWorker</name>
    <message>
        <location filename="../src/filemodelworker.cpp" line="240"/>
        <source>Folder does not exist</source>
        <translation>Zložka neexistuje</translation>
    </message>
    <message>
        <location filename="../src/filemodelworker.cpp" line="245"/>
        <source>No permission to read the folder</source>
        <translation>Nie sú oprávnenia na čítanie zložky</translation>
    </message>
</context>
<context>
    <name>FileOperationsPage</name>
    <message>
        <location filename="../qml/pages/FileOperationsPage.qml" line="60"/>
        <source>Tasks</source>
        <translation type="unfinished"></translation>
    </message>
    <message>
        <location filename="../qml/pages/FileOperationsPage.qml" line="81"/>
        <source>Empty</source>
        <translation type="unfinished">Prázdny</translation>
    </message>
</context>
<context>
    <name>FilePage</name>
    <message>
        <location filename="../qml/pages/FilePage.qml" line="103"/>
        <source>Install launched</source>
        <translation>Inštalácia bola spustená</translation>
    </message>
    <message>
        <location filename="../qml/pages/FilePage.qml" line="104"/>
        <source>If nothing happens, then the package is probably faulty.</source>
        <translation>Ak sa nič nestalo, balík je pravdepodobne chybný.</translation>
    </message>
    <message>
        <location filename="../qml/pages/FilePage.qml" line="106"/>
        <source>Swipe right to inspect its contents.</source>
        <extracomment>&quot;it&quot; = &quot;the package&quot;, i.e. an RPM or APK file</extracomment>
        <translation>Potiahnuť doprava na preskúmanie jeho obsahu.</translation>
    </message>
    <message>
        <location filename="../qml/pages/FilePage.qml" line="108"/>
        <source>Open successful</source>
        <translation>Úspešne otvorené</translation>
    </message>
    <message>
        <location filename="../qml/pages/FilePage.qml" line="109"/>
        <source>Sometimes the application stays in the background</source>
        <translation>Aplikácia niekedy zostáva na pozadí</translation>
    </message>
    <message>
        <location filename="../qml/pages/FilePage.qml" line="113"/>
        <source>No application to open the file</source>
        <translation>Neexistuje aplikácia na otvorenie súboru</translation>
    </message>
    <message>
        <location filename="../qml/pages/FilePage.qml" line="68"/>
        <source>Change Permissions</source>
        <translation>Zmeniť oprávnenia</translation>
    </message>
    <message>
        <location filename="../qml/pages/FilePage.qml" line="82"/>
        <source>View Raw Contents</source>
        <translation>Zobraziť nespracovaný obsah</translation>
    </message>
    <message>
        <location filename="../qml/pages/FilePage.qml" line="90"/>
        <source>Install</source>
        <translation>Inštalovať</translation>
    </message>
    <message>
        <location filename="../qml/pages/FilePage.qml" line="90"/>
        <source>Open</source>
        <translation>Otvoriť</translation>
    </message>
    <message>
        <location filename="../qml/pages/FilePage.qml" line="94"/>
        <source>File cannot be opened</source>
        <translation>Súbor nebolo možné otvoriť</translation>
    </message>
    <message>
        <location filename="../qml/pages/FilePage.qml" line="95"/>
        <source>This type of file cannot be opened.</source>
        <translation>Tento typ súboru nebolo možné otvoriť.</translation>
    </message>
    <message>
        <location filename="../qml/pages/FilePage.qml" line="119"/>
        <source>Go to Target</source>
        <translation>Ísť do cieľa</translation>
    </message>
    <message>
        <location filename="../qml/pages/FilePage.qml" line="129"/>
        <source>Open containing folder</source>
        <translation>Otvoriť zložku obsahujúcu</translation>
    </message>
    <message>
        <location filename="../qml/pages/FilePage.qml" line="148"/>
        <source>The file has been moved.</source>
        <translation>Súbor bol presunutý.</translation>
    </message>
    <message>
        <location filename="../qml/pages/FilePage.qml" line="263"/>
        <location filename="../qml/pages/FilePage.qml" line="269"/>
        <source>Deleting</source>
        <translation>Zmazanie</translation>
    </message>
    <message>
        <location filename="../qml/pages/FilePage.qml" line="301"/>
        <source>Location</source>
        <translation>Poloha</translation>
    </message>
    <message>
        <location filename="../qml/pages/FilePage.qml" line="305"/>
        <source>Type</source>
        <translation>Typ</translation>
    </message>
    <message>
        <location filename="../qml/pages/FilePage.qml" line="307"/>
        <source>Unknown (link target not found)</source>
        <translation>Neznámy (cieľový odkaz nebol nájdený)</translation>
    </message>
    <message>
        <location filename="../qml/pages/FilePage.qml" line="307"/>
        <source>Link to %1</source>
        <translation>Odkaz na %1</translation>
    </message>
    <message>
        <location filename="../qml/pages/FilePage.qml" line="314"/>
        <source>Permissions</source>
        <translation>Oprávnenia</translation>
    </message>
    <message>
        <location filename="../qml/pages/FilePage.qml" line="318"/>
        <source>Owner</source>
        <translation>Vlastník</translation>
    </message>
    <message>
        <location filename="../qml/pages/FilePage.qml" line="323"/>
        <source>Group</source>
        <translation>Skupina</translation>
    </message>
    <message>
        <location filename="../qml/pages/FilePage.qml" line="328"/>
        <source>Last modified</source>
        <translation>Naposledy upravovaný</translation>
    </message>
</context>
<context>
    <name>FileSize</name>
    <message>
        <location filename="../src/globals.cpp" line="79"/>
        <source>B</source>
        <translation>B</translation>
    </message>
    <message>
        <location filename="../src/globals.cpp" line="80"/>
        <source>KiB</source>
        <translation>kB</translation>
    </message>
    <message>
        <location filename="../src/globals.cpp" line="81"/>
        <source>MiB</source>
        <translation>MB</translation>
    </message>
    <message>
        <location filename="../src/globals.cpp" line="82"/>
        <source>GiB</source>
        <translation>GB</translation>
    </message>
    <message>
        <location filename="../src/globals.cpp" line="83"/>
        <source>TiB</source>
        <translation>TB</translation>
    </message>
    <message>
        <location filename="../src/globals.cpp" line="84"/>
        <source>PiB</source>
        <translation>PB</translation>
    </message>
    <message>
        <location filename="../src/globals.cpp" line="85"/>
        <source>EiB</source>
        <translation>EB</translation>
    </message>
    <message>
        <location filename="../src/globals.cpp" line="86"/>
        <source>ZiB</source>
        <translation>ZB</translation>
    </message>
    <message>
        <location filename="../src/globals.cpp" line="87"/>
        <source>YiB</source>
        <translation>YB</translation>
    </message>
    <message>
        <location filename="../src/globals.cpp" line="107"/>
        <location filename="../src/globals.cpp" line="111"/>
        <source>%1 %2</source>
        <extracomment>1=file size (number), 2=unit (e.g. KiB)</extracomment>
        <translation>%1 %2</translation>
    </message>
</context>
<context>
    <name>FileWorker</name>
    <message>
        <location filename="../src/fileworker.cpp" line="76"/>
        <location filename="../src/fileworker.cpp" line="92"/>
        <location filename="../src/fileworker.cpp" line="109"/>
        <location filename="../src/fileworker.cpp" line="126"/>
        <source>File operation already in progress</source>
        <translation>Operácia so súbormi prebieha</translation>
    </message>
    <message>
        <location filename="../src/fileworker.cpp" line="168"/>
        <source>Empty filename</source>
        <translation>Prázdny názov súboru</translation>
    </message>
    <message>
        <location filename="../src/fileworker.cpp" line="187"/>
        <location filename="../src/fileworker.cpp" line="259"/>
        <location filename="../src/fileworker.cpp" line="291"/>
        <location filename="../src/fileworker.cpp" line="387"/>
        <location filename="../src/fileworker.cpp" line="403"/>
        <source>Cancelled</source>
        <translation>Odvolaný</translation>
    </message>
    <message>
        <location filename="../src/fileworker.cpp" line="224"/>
        <source>File not found</source>
        <translation>Súbor neexistuje</translation>
    </message>
    <message>
        <location filename="../src/fileworker.cpp" line="237"/>
        <source>Folder delete failed</source>
        <translation>Zmazanie zložky zlyhalo</translation>
    </message>
    <message>
        <location filename="../src/fileworker.cpp" line="372"/>
        <source>Source folder does not exist</source>
        <translation>Zdrojová zložka neexistuje</translation>
    </message>
    <message>
        <location filename="../src/fileworker.cpp" line="379"/>
        <source>Cannot create target folder %1</source>
        <translation>Nemožno vytvoriť cieľovú zložku %1</translation>
    </message>
</context>
<context>
    <name>GlobalSettingsPage</name>
    <message>
        <location filename="../qml/pages/GlobalSettingsPage.qml" line="45"/>
        <source>App Settings</source>
        <translation type="unfinished"></translation>
    </message>
    <message>
        <location filename="../qml/pages/GlobalSettingsPage.qml" line="50"/>
        <source>Directory View</source>
        <translation type="unfinished"></translation>
    </message>
    <message>
        <location filename="../qml/pages/GlobalSettingsPage.qml" line="61"/>
        <source>Use per-directory view settings</source>
        <translation type="unfinished">Použiť nastavenia zobrazenia podľa adresára</translation>
    </message>
    <message>
        <location filename="../qml/pages/GlobalSettingsPage.qml" line="63"/>
        <source>Save view preferences individually for all folders in your home directory. The options below are used by default.</source>
        <translation type="unfinished"></translation>
    </message>
    <message>
        <location filename="../qml/pages/GlobalSettingsPage.qml" line="67"/>
        <source>Show hidden files</source>
        <translation type="unfinished"></translation>
    </message>
    <message>
        <location filename="../qml/pages/GlobalSettingsPage.qml" line="69"/>
        <source>Show files with names starting with a full stop (“.”).</source>
        <translation type="unfinished"></translation>
    </message>
    <message>
        <location filename="../qml/pages/GlobalSettingsPage.qml" line="72"/>
        <source>Show preview images</source>
        <translation type="unfinished">Zobraziť náhľady obrázkov</translation>
    </message>
    <message>
        <location filename="../qml/pages/GlobalSettingsPage.qml" line="74"/>
        <source>Preview contents of supported file types.</source>
        <translation type="unfinished"></translation>
    </message>
    <message>
        <location filename="../qml/pages/GlobalSettingsPage.qml" line="77"/>
        <source>Thumbnail size</source>
        <translation type="unfinished">Veľkosť náhľadu</translation>
    </message>
    <message>
        <location filename="../qml/pages/GlobalSettingsPage.qml" line="83"/>
        <source>small</source>
        <translation type="unfinished">malý</translation>
    </message>
    <message>
        <location filename="../qml/pages/GlobalSettingsPage.qml" line="84"/>
        <source>medium</source>
        <translation type="unfinished">stredný</translation>
    </message>
    <message>
        <location filename="../qml/pages/GlobalSettingsPage.qml" line="85"/>
        <source>large</source>
        <translation type="unfinished">veľký</translation>
    </message>
    <message>
        <location filename="../qml/pages/GlobalSettingsPage.qml" line="86"/>
        <source>huge</source>
        <translation type="unfinished">obrovský</translation>
    </message>
    <message>
        <location filename="../qml/pages/GlobalSettingsPage.qml" line="93"/>
        <source>Sorting</source>
        <translation type="unfinished">Usporiadanie</translation>
    </message>
    <message>
        <location filename="../qml/pages/GlobalSettingsPage.qml" line="103"/>
        <source>Show folders first</source>
        <translation type="unfinished">Zložky zobraziť prvé</translation>
    </message>
    <message>
        <location filename="../qml/pages/GlobalSettingsPage.qml" line="105"/>
        <source>Always show folders at the top of the file list.</source>
        <translation type="unfinished"></translation>
    </message>
    <message>
        <location filename="../qml/pages/GlobalSettingsPage.qml" line="108"/>
        <source>Show hidden files last</source>
        <translation type="unfinished"></translation>
    </message>
    <message>
        <location filename="../qml/pages/GlobalSettingsPage.qml" line="110"/>
        <source>Always show files starting with a full stop (“.”) at the end of the file list.</source>
        <translation type="unfinished"></translation>
    </message>
    <message>
        <location filename="../qml/pages/GlobalSettingsPage.qml" line="113"/>
        <source>Sort by</source>
        <translation type="unfinished">Usporiadať podľa</translation>
    </message>
    <message>
        <location filename="../qml/pages/GlobalSettingsPage.qml" line="119"/>
        <source>name</source>
        <translation type="unfinished">názov</translation>
    </message>
    <message>
        <location filename="../qml/pages/GlobalSettingsPage.qml" line="120"/>
        <source>size</source>
        <translation type="unfinished">veľkosť</translation>
    </message>
    <message>
        <location filename="../qml/pages/GlobalSettingsPage.qml" line="121"/>
        <source>file age</source>
        <translation type="unfinished"></translation>
    </message>
    <message>
        <location filename="../qml/pages/GlobalSettingsPage.qml" line="122"/>
        <source>file type</source>
        <translation type="unfinished">typ súboru</translation>
    </message>
    <message>
        <location filename="../qml/pages/GlobalSettingsPage.qml" line="126"/>
        <source>Sort case-sensitively</source>
        <translation type="unfinished"></translation>
    </message>
    <message>
        <location filename="../qml/pages/GlobalSettingsPage.qml" line="128"/>
        <source>Show files with names starting with a capital letter first.</source>
        <translation type="unfinished"></translation>
    </message>
    <message>
        <location filename="../qml/pages/GlobalSettingsPage.qml" line="132"/>
        <source>Sort order</source>
        <translation type="unfinished">Zoradiť poradie</translation>
    </message>
    <message>
        <location filename="../qml/pages/GlobalSettingsPage.qml" line="140"/>
        <source>Sort names starting with the beginning of the alphabet first.</source>
        <translation type="unfinished"></translation>
    </message>
    <message>
        <location filename="../qml/pages/GlobalSettingsPage.qml" line="142"/>
        <source>Show smaller files first.</source>
        <translation type="unfinished"></translation>
    </message>
    <message>
        <location filename="../qml/pages/GlobalSettingsPage.qml" line="144"/>
        <source>Show more recent files first.</source>
        <translation type="unfinished"></translation>
    </message>
    <message>
        <location filename="../qml/pages/GlobalSettingsPage.qml" line="148"/>
        <source>Sort names starting with the end of the alphabet first.</source>
        <translation type="unfinished"></translation>
    </message>
    <message>
        <location filename="../qml/pages/GlobalSettingsPage.qml" line="150"/>
        <source>Show larger files first.</source>
        <translation type="unfinished"></translation>
    </message>
    <message>
        <location filename="../qml/pages/GlobalSettingsPage.qml" line="152"/>
        <source>Show older files first.</source>
        <translation type="unfinished"></translation>
    </message>
    <message>
        <location filename="../qml/pages/GlobalSettingsPage.qml" line="161"/>
        <source>ascending</source>
        <translation type="unfinished"></translation>
    </message>
    <message>
        <location filename="../qml/pages/GlobalSettingsPage.qml" line="165"/>
        <source>descending</source>
        <translation type="unfinished"></translation>
    </message>
    <message>
        <location filename="../qml/pages/GlobalSettingsPage.qml" line="173"/>
        <source>Behavior and View</source>
        <translation type="unfinished">Správanie a zobrazenie</translation>
    </message>
    <message>
        <location filename="../qml/pages/GlobalSettingsPage.qml" line="184"/>
        <location filename="../qml/pages/GlobalSettingsPage.qml" line="200"/>
        <source>Initial directory</source>
        <translation type="unfinished"></translation>
    </message>
    <message>
        <location filename="../qml/pages/GlobalSettingsPage.qml" line="189"/>
        <source>The directory that is shown when the app starts.</source>
        <translation type="unfinished"></translation>
    </message>
    <message>
        <location filename="../qml/pages/GlobalSettingsPage.qml" line="192"/>
        <source>user&apos;s home</source>
        <translation type="unfinished"></translation>
    </message>
    <message>
        <location filename="../qml/pages/GlobalSettingsPage.qml" line="193"/>
        <source>last visited</source>
        <translation type="unfinished"></translation>
    </message>
    <message>
        <location filename="../qml/pages/GlobalSettingsPage.qml" line="194"/>
        <source>custom path</source>
        <translation type="unfinished"></translation>
    </message>
    <message>
        <location filename="../qml/pages/GlobalSettingsPage.qml" line="216"/>
        <source>Choose</source>
        <translation type="unfinished"></translation>
    </message>
    <message>
        <location filename="../qml/pages/GlobalSettingsPage.qml" line="231"/>
        <source>Default transfer action</source>
        <translation type="unfinished">Predvolená akcia prenosu</translation>
    </message>
    <message>
        <location filename="../qml/pages/GlobalSettingsPage.qml" line="235"/>
        <source>The action that is selected by default when using the bulk file management feature (available through the “shuffle” icon after selecting files).</source>
        <translation type="unfinished"></translation>
    </message>
    <message>
        <location filename="../qml/pages/GlobalSettingsPage.qml" line="240"/>
        <source>copy</source>
        <translation type="unfinished">kopírovať</translation>
    </message>
    <message>
        <location filename="../qml/pages/GlobalSettingsPage.qml" line="241"/>
        <source>move</source>
        <translation type="unfinished">presunúť</translation>
    </message>
    <message>
        <location filename="../qml/pages/GlobalSettingsPage.qml" line="242"/>
        <source>link</source>
        <translation type="unfinished">odkaz</translation>
    </message>
    <message>
        <location filename="../qml/pages/GlobalSettingsPage.qml" line="243"/>
        <source>none</source>
        <translation type="unfinished">žiaden</translation>
    </message>
    <message>
        <location filename="../qml/pages/GlobalSettingsPage.qml" line="247"/>
        <source>Default filter line action</source>
        <translation type="unfinished">Predvolená akcia riadku filtra</translation>
    </message>
    <message>
        <location filename="../qml/pages/GlobalSettingsPage.qml" line="251"/>
        <source>Which action to take when the Enter key is pressed in the filter line in a directory&apos;s pull-down menu.</source>
        <translation type="unfinished"></translation>
    </message>
    <message>
        <location filename="../qml/pages/GlobalSettingsPage.qml" line="255"/>
        <source>return to directory view</source>
        <translation type="unfinished">návrat do adresára zobrazenia</translation>
    </message>
    <message>
        <location filename="../qml/pages/GlobalSettingsPage.qml" line="256"/>
        <source>start recursive search</source>
        <translation type="unfinished">spustiť rekurzívne hľadanie</translation>
    </message>
    <message>
        <location filename="../qml/pages/GlobalSettingsPage.qml" line="260"/>
        <source>File name abbreviation</source>
        <translation type="unfinished">Skratka názvu súboru</translation>
    </message>
    <message>
        <location filename="../qml/pages/GlobalSettingsPage.qml" line="264"/>
        <source>How very long filenames are abbreviated in the directory view.</source>
        <translation type="unfinished"></translation>
    </message>
    <message>
        <location filename="../qml/pages/GlobalSettingsPage.qml" line="267"/>
        <source>fade out</source>
        <translation type="unfinished">stíšiť</translation>
    </message>
    <message>
        <location filename="../qml/pages/GlobalSettingsPage.qml" line="268"/>
        <source>elide end</source>
        <translation type="unfinished">vynechať koniec</translation>
    </message>
    <message>
        <location filename="../qml/pages/GlobalSettingsPage.qml" line="269"/>
        <source>elide middle</source>
        <translation type="unfinished">vynechať stred</translation>
    </message>
    <message>
        <location filename="../qml/pages/GlobalSettingsPage.qml" line="273"/>
        <source>Show full directory paths</source>
        <translation type="unfinished">Zobraziť úplnú cestu adresára</translation>
    </message>
    <message>
        <location filename="../qml/pages/GlobalSettingsPage.qml" line="275"/>
        <source>Show the full path in the page header of the directory view.</source>
        <translation type="unfinished"></translation>
    </message>
    <message>
        <location filename="../qml/pages/GlobalSettingsPage.qml" line="278"/>
        <source>Show navigation menu icon</source>
        <translation type="unfinished">Zobraziť ikonu navigačnej ponuky</translation>
    </message>
    <message>
        <location filename="../qml/pages/GlobalSettingsPage.qml" line="280"/>
        <source>Show a visual hint that the navigation menu is available by tapping the page header of the directory view.</source>
        <translation type="unfinished"></translation>
    </message>
    <message>
        <location filename="../qml/pages/GlobalSettingsPage.qml" line="292"/>
        <source>Enable solid window background</source>
        <translation type="unfinished">Povoliť vyplnené pozadie okna</translation>
    </message>
    <message>
        <location filename="../qml/pages/GlobalSettingsPage.qml" line="294"/>
        <source>Use a solid color instead of your wallpaper as the background of this app.</source>
        <translation type="unfinished"></translation>
    </message>
    <message>
        <location filename="../qml/pages/GlobalSettingsPage.qml" line="304"/>
        <source>Swipe from the right to view File Browser&apos;s source code, license information, and a list of contributors.</source>
        <translation type="unfinished"></translation>
    </message>
    <message>
        <location filename="../qml/pages/GlobalSettingsPage.qml" line="319"/>
        <source>Settings</source>
        <translation type="unfinished">Nastavenia</translation>
    </message>
</context>
<context>
    <name>ImageMetaData</name>
    <message>
        <location filename="../src/filedata.cpp" line="311"/>
        <source>Image Size</source>
        <translation>Veľkosť obrázka</translation>
    </message>
    <message>
        <location filename="../src/filedata.cpp" line="317"/>
        <source>%1 x %2</source>
        <extracomment>image size description without aspect ratio: 1=width, 2=height</extracomment>
        <translation>%1 x %2</translation>
    </message>
    <message>
        <location filename="../src/filedata.cpp" line="321"/>
        <source>%1 x %2 (%3)</source>
        <extracomment>image size description: 1=width, 2=height, 3=aspect ratio, e.g. 16:9</extracomment>
        <translation>%1 x %2 (%3)</translation>
    </message>
    <message>
        <location filename="../src/jhead/jhead-api.cpp" line="156"/>
        <source>Make</source>
        <translation>Urobiť</translation>
    </message>
    <message>
        <location filename="../src/jhead/jhead-api.cpp" line="157"/>
        <source>Model</source>
        <translation>Model</translation>
    </message>
    <message>
        <location filename="../src/jhead/jhead-api.cpp" line="160"/>
        <source>Date/Time</source>
        <translation>Dátum/Čas</translation>
    </message>
    <message>
        <location filename="../src/jhead/jhead-api.cpp" line="168"/>
        <source>Orientation</source>
        <translation>Orientácia</translation>
    </message>
    <message>
        <location filename="../src/jhead/jhead-api.cpp" line="173"/>
        <source>Color/BW</source>
        <translation>Farebný/ČB</translation>
    </message>
    <message>
        <location filename="../src/jhead/jhead-api.cpp" line="173"/>
        <source>Black and White</source>
        <translation>Čiernobiely</translation>
    </message>
    <message>
        <location filename="../src/jhead/jhead-api.cpp" line="181"/>
        <source>Strobe light not detected</source>
        <extracomment>description of camera flash mode</extracomment>
        <translation>Stroboskopické svetlo nebolo zistené</translation>
    </message>
    <message>
        <location filename="../src/jhead/jhead-api.cpp" line="183"/>
        <source>Strobe light detected</source>
        <extracomment>description of camera flash mode</extracomment>
        <translation>Stroboskopické svetlo bolo zistené</translation>
    </message>
    <message>
        <location filename="../src/jhead/jhead-api.cpp" line="185"/>
        <location filename="../src/jhead/jhead-api.cpp" line="301"/>
        <location filename="../src/jhead/jhead-api.cpp" line="362"/>
        <location filename="../src/jhead/jhead-api.cpp" line="401"/>
        <source>Manual</source>
        <extracomment>description of camera flash mode
----------
exposure program</extracomment>
        <translation>Ručne</translation>
    </message>
    <message>
        <location filename="../src/jhead/jhead-api.cpp" line="187"/>
        <source>Manual, return light not detected</source>
        <extracomment>description of camera flash mode</extracomment>
        <translation>Ručne, spätné svetlo nebolo zistené</translation>
    </message>
    <message>
        <location filename="../src/jhead/jhead-api.cpp" line="189"/>
        <source>Manual, return light detected</source>
        <extracomment>description of camera flash mode</extracomment>
        <translation>Ručne, spätné svetlo bolo zistené</translation>
    </message>
    <message>
        <location filename="../src/jhead/jhead-api.cpp" line="191"/>
        <location filename="../src/jhead/jhead-api.cpp" line="304"/>
        <source>Auto</source>
        <extracomment>description of camera flash mode</extracomment>
        <translation>Automaticky</translation>
    </message>
    <message>
        <location filename="../src/jhead/jhead-api.cpp" line="193"/>
        <source>Auto, return light not detected</source>
        <extracomment>description of camera flash mode</extracomment>
        <translation>Automaticky, spätné svetlo nebolo zistené</translation>
    </message>
    <message>
        <location filename="../src/jhead/jhead-api.cpp" line="195"/>
        <source>Auto, return light detected</source>
        <extracomment>description of camera flash mode</extracomment>
        <translation>Automaticky, spätné svetlo bolo zistené</translation>
    </message>
    <message>
        <location filename="../src/jhead/jhead-api.cpp" line="197"/>
        <source>Red eye reduction mode</source>
        <extracomment>description of camera flash mode</extracomment>
        <translation>Režim redukcie efektu červených očí</translation>
    </message>
    <message>
        <location filename="../src/jhead/jhead-api.cpp" line="199"/>
        <source>Red eye reduction mode, return light not detected</source>
        <extracomment>description of camera flash mode</extracomment>
        <translation>Režim redukcie červených očí, spätné svetlo nezistené</translation>
    </message>
    <message>
        <location filename="../src/jhead/jhead-api.cpp" line="201"/>
        <location filename="../src/jhead/jhead-api.cpp" line="207"/>
        <source>Red eye reduction mode, return light detected</source>
        <extracomment>description of camera flash mode</extracomment>
        <translation>Režim redukcie červených očí, spätné svetlo zistené</translation>
    </message>
    <message>
        <location filename="../src/jhead/jhead-api.cpp" line="203"/>
        <source>Manual, red eye reduction mode</source>
        <extracomment>description of camera flash mode</extracomment>
        <translation>Ručne, režim redukcie červených očí</translation>
    </message>
    <message>
        <location filename="../src/jhead/jhead-api.cpp" line="205"/>
        <source>Manual, red eye reduction mode, return light not detected</source>
        <extracomment>description of camera flash mode</extracomment>
        <translation>Ručne, režim redukcie červených očí, spätné svetlo nezistené</translation>
    </message>
    <message>
        <location filename="../src/jhead/jhead-api.cpp" line="209"/>
        <source>Auto, red eye reduction mode</source>
        <extracomment>description of camera flash mode</extracomment>
        <translation>Automaticky, režim redukcie červených očí</translation>
    </message>
    <message>
        <location filename="../src/jhead/jhead-api.cpp" line="211"/>
        <source>Auto, red eye reduction mode, return light not detected</source>
        <extracomment>description of camera flash mode</extracomment>
        <translation>Automaticky, režim redukcie efektu červených očí, spätné svetlo nezistené</translation>
    </message>
    <message>
        <location filename="../src/jhead/jhead-api.cpp" line="213"/>
        <source>Auto, red eye reduction mode, return light detected</source>
        <extracomment>description of camera flash mode</extracomment>
        <translation>Automaticky, režim redukcie červených očí, spätné svetlo zistené</translation>
    </message>
    <message>
        <location filename="../src/jhead/jhead-api.cpp" line="217"/>
        <location filename="../src/jhead/jhead-api.cpp" line="219"/>
        <location filename="../src/jhead/jhead-api.cpp" line="223"/>
        <location filename="../src/jhead/jhead-api.cpp" line="225"/>
        <location filename="../src/jhead/jhead-api.cpp" line="320"/>
        <source>Flash</source>
        <translation>Blesk</translation>
    </message>
    <message>
        <location filename="../src/jhead/jhead-api.cpp" line="217"/>
        <source>Yes (%1)</source>
        <translation>Áno (%1)</translation>
    </message>
    <message>
        <location filename="../src/jhead/jhead-api.cpp" line="219"/>
        <source>Yes</source>
        <translation>Áno</translation>
    </message>
    <message>
        <location filename="../src/jhead/jhead-api.cpp" line="223"/>
        <source>No (Auto)</source>
        <translation>Nie (Automaticky)</translation>
    </message>
    <message>
        <location filename="../src/jhead/jhead-api.cpp" line="225"/>
        <source>No</source>
        <translation>Nie</translation>
    </message>
    <message>
        <location filename="../src/jhead/jhead-api.cpp" line="234"/>
        <source>%1mm (35mm equivalent: %2mm)</source>
        <extracomment>size in millimeters</extracomment>
        <translation>%1 mm (35 mm ekvivalent: %2 mm)</translation>
    </message>
    <message>
        <location filename="../src/jhead/jhead-api.cpp" line="239"/>
        <source>%1mm</source>
        <extracomment>size in millimeters</extracomment>
        <translation>%1 mm</translation>
    </message>
    <message>
        <location filename="../src/jhead/jhead-api.cpp" line="242"/>
        <source>Focal Length</source>
        <translation>Ohnisková vzdialenosť</translation>
    </message>
    <message>
        <location filename="../src/jhead/jhead-api.cpp" line="247"/>
        <source>Digital Zoom</source>
        <translation>Digitálne zväčšenie</translation>
    </message>
    <message>
        <location filename="../src/jhead/jhead-api.cpp" line="249"/>
        <source>%1x</source>
        <extracomment>as in &quot;zoom: %1 times&quot;</extracomment>
        <translation>%1x</translation>
    </message>
    <message>
        <location filename="../src/jhead/jhead-api.cpp" line="255"/>
        <source>CCD Width</source>
        <extracomment>photographic sensor width; cf. https://en.wikipedia.org/wiki/Charge-coupled_device</extracomment>
        <translation>CCD šírka</translation>
    </message>
    <message>
        <location filename="../src/jhead/jhead-api.cpp" line="267"/>
        <source>%1 (1/%2)</source>
        <extracomment>exposure time as raw value (1) and as fraction (2)</extracomment>
        <translation>%1 (1/%2)</translation>
    </message>
    <message>
        <location filename="../src/jhead/jhead-api.cpp" line="269"/>
        <source>Exposure Time</source>
        <translation>Expozičný čas</translation>
    </message>
    <message>
        <location filename="../src/jhead/jhead-api.cpp" line="272"/>
        <source>Aperture</source>
        <translation>Clona</translation>
    </message>
    <message>
        <location filename="../src/jhead/jhead-api.cpp" line="274"/>
        <source>f/%1</source>
        <extracomment>aperture &quot;f&quot; number; cf. https://en.wikipedia.org/wiki/Aperture</extracomment>
        <translation>f/%1</translation>
    </message>
    <message>
        <location filename="../src/jhead/jhead-api.cpp" line="278"/>
        <location filename="../src/jhead/jhead-api.cpp" line="282"/>
        <source>Focus Distance</source>
        <translation>Ohnisková vzdialenosť</translation>
    </message>
    <message>
        <location filename="../src/jhead/jhead-api.cpp" line="280"/>
        <source>Infinite</source>
        <extracomment>focus distance</extracomment>
        <translation>Nekonečno</translation>
    </message>
    <message>
        <location filename="../src/jhead/jhead-api.cpp" line="284"/>
        <source>%1m</source>
        <extracomment>focus distance in meters</extracomment>
        <translation>%1 m</translation>
    </message>
    <message>
        <location filename="../src/jhead/jhead-api.cpp" line="289"/>
        <source>ISO Equivalent</source>
        <translation>Ekvivalent ISO</translation>
    </message>
    <message>
        <location filename="../src/jhead/jhead-api.cpp" line="296"/>
        <source>Exposure Bias</source>
        <extracomment>cf. https://en.wikipedia.org/wiki/Exposure_compensation</extracomment>
        <translation>Expozičné skreslenie</translation>
    </message>
    <message>
        <location filename="../src/jhead/jhead-api.cpp" line="301"/>
        <location filename="../src/jhead/jhead-api.cpp" line="304"/>
        <source>White Balance</source>
        <translation>Vyváženie bielej</translation>
    </message>
    <message>
        <location filename="../src/jhead/jhead-api.cpp" line="311"/>
        <location filename="../src/jhead/jhead-api.cpp" line="314"/>
        <location filename="../src/jhead/jhead-api.cpp" line="317"/>
        <location filename="../src/jhead/jhead-api.cpp" line="320"/>
        <location filename="../src/jhead/jhead-api.cpp" line="323"/>
        <location filename="../src/jhead/jhead-api.cpp" line="326"/>
        <source>Light Source</source>
        <translation>Zdroj svetla</translation>
    </message>
    <message>
        <location filename="../src/jhead/jhead-api.cpp" line="311"/>
        <source>Daylight</source>
        <translation>Denné svetlo</translation>
    </message>
    <message>
        <location filename="../src/jhead/jhead-api.cpp" line="314"/>
        <source>Fluorescent</source>
        <translation>Svetielkujúci</translation>
    </message>
    <message>
        <location filename="../src/jhead/jhead-api.cpp" line="317"/>
        <source>Incandescent</source>
        <translation>Žeraviaci</translation>
    </message>
    <message>
        <location filename="../src/jhead/jhead-api.cpp" line="323"/>
        <source>Fine weather</source>
        <translation>Dobré počasie</translation>
    </message>
    <message>
        <location filename="../src/jhead/jhead-api.cpp" line="326"/>
        <source>Shade</source>
        <translation>Tieň</translation>
    </message>
    <message>
        <location filename="../src/jhead/jhead-api.cpp" line="337"/>
        <source>Average</source>
        <extracomment>cf. https://en.wikipedia.org/wiki/Metering_mode</extracomment>
        <translation>Priemerne</translation>
    </message>
    <message>
        <location filename="../src/jhead/jhead-api.cpp" line="339"/>
        <source>Center weighted average</source>
        <extracomment>cf. https://en.wikipedia.org/wiki/Metering_mode</extracomment>
        <translation>Stredovo vážený priemer</translation>
    </message>
    <message>
        <location filename="../src/jhead/jhead-api.cpp" line="341"/>
        <source>Spot</source>
        <extracomment>cf. https://en.wikipedia.org/wiki/Metering_mode</extracomment>
        <translation>Oblasť</translation>
    </message>
    <message>
        <location filename="../src/jhead/jhead-api.cpp" line="343"/>
        <source>Multi spot</source>
        <extracomment>cf. https://en.wikipedia.org/wiki/Metering_mode</extracomment>
        <translation>Viac oblastí</translation>
    </message>
    <message>
        <location filename="../src/jhead/jhead-api.cpp" line="345"/>
        <source>Pattern</source>
        <extracomment>cf. https://en.wikipedia.org/wiki/Metering_mode</extracomment>
        <translation>Vzorka</translation>
    </message>
    <message>
        <location filename="../src/jhead/jhead-api.cpp" line="347"/>
        <source>Partial</source>
        <extracomment>cf. https://en.wikipedia.org/wiki/Metering_mode</extracomment>
        <translation>Čiastočný</translation>
    </message>
    <message>
        <location filename="../src/jhead/jhead-api.cpp" line="349"/>
        <source>Other</source>
        <extracomment>cf. https://en.wikipedia.org/wiki/Metering_mode</extracomment>
        <translation>Iné</translation>
    </message>
    <message>
        <location filename="../src/jhead/jhead-api.cpp" line="351"/>
        <source>Unknown (%1)</source>
        <extracomment>inlcudes an unknown value (1); cf. https://en.wikipedia.org/wiki/Metering_mode</extracomment>
        <translation>Neznámy (%1)</translation>
    </message>
    <message>
        <location filename="../src/jhead/jhead-api.cpp" line="354"/>
        <source>Metering Mode</source>
        <extracomment>cf. https://en.wikipedia.org/wiki/Metering_mode</extracomment>
        <translation>Režim zaostrenia</translation>
    </message>
    <message>
        <location filename="../src/jhead/jhead-api.cpp" line="366"/>
        <source>Program (auto)</source>
        <extracomment>exposure program</extracomment>
        <translation>Program (automaticky)</translation>
    </message>
    <message>
        <location filename="../src/jhead/jhead-api.cpp" line="370"/>
        <source>Aperture priority (semi-auto)</source>
        <extracomment>exposure program</extracomment>
        <translation>Priorita clony (poloautomatická)</translation>
    </message>
    <message>
        <location filename="../src/jhead/jhead-api.cpp" line="374"/>
        <source>Shutter priority (semi-auto)</source>
        <extracomment>exposure program</extracomment>
        <translation>Priorita uzávierky (poloautomatická)</translation>
    </message>
    <message>
        <location filename="../src/jhead/jhead-api.cpp" line="378"/>
        <source>Creative Program (based towards depth of field)</source>
        <extracomment>exposure program</extracomment>
        <translation>Tvorivý program (založený na hĺbke ostrosti)</translation>
    </message>
    <message>
        <location filename="../src/jhead/jhead-api.cpp" line="382"/>
        <source>Action program (based towards fast shutter speed)</source>
        <extracomment>exposure program</extracomment>
        <translation>Akčný program (založený na vysokej rýchlosti uzávierky)</translation>
    </message>
    <message>
        <location filename="../src/jhead/jhead-api.cpp" line="386"/>
        <source>Portrait mode</source>
        <extracomment>exposure program</extracomment>
        <translation>Režim na výšku</translation>
    </message>
    <message>
        <location filename="../src/jhead/jhead-api.cpp" line="390"/>
        <source>Landscape mode</source>
        <extracomment>exposure program</extracomment>
        <translation>Režim na šírku</translation>
    </message>
    <message>
        <location filename="../src/jhead/jhead-api.cpp" line="395"/>
        <source>Exposure Program</source>
        <translation>Expozičný program</translation>
    </message>
    <message>
        <location filename="../src/jhead/jhead-api.cpp" line="401"/>
        <location filename="../src/jhead/jhead-api.cpp" line="404"/>
        <source>Exposure Mode</source>
        <translation>Režim expozície</translation>
    </message>
    <message>
        <location filename="../src/jhead/jhead-api.cpp" line="406"/>
        <source>Auto bracketing</source>
        <extracomment>exposure mode; cf. https://en.wikipedia.org/wiki/Autobracketing#Exposure</extracomment>
        <translation>Automatické uchytenie</translation>
    </message>
    <message>
        <location filename="../src/jhead/jhead-api.cpp" line="415"/>
        <source>Macro</source>
        <extracomment>focus range</extracomment>
        <translation>Makro</translation>
    </message>
    <message>
        <location filename="../src/jhead/jhead-api.cpp" line="419"/>
        <source>Close</source>
        <extracomment>focus range</extracomment>
        <translation>Zatvoriť</translation>
    </message>
    <message>
        <location filename="../src/jhead/jhead-api.cpp" line="423"/>
        <source>Distant</source>
        <extracomment>focus range</extracomment>
        <translation>Vzdialený</translation>
    </message>
    <message>
        <location filename="../src/jhead/jhead-api.cpp" line="426"/>
        <source>Focus Range</source>
        <translation>Rozsah zaostrenia</translation>
    </message>
    <message>
        <location filename="../src/jhead/jhead-api.cpp" line="436"/>
        <location filename="../src/jhead/jhead-api.cpp" line="440"/>
        <source>JPEG Process</source>
        <translation>Proces JPEG</translation>
    </message>
    <message>
        <location filename="../src/jhead/jhead-api.cpp" line="436"/>
        <source>Unknown</source>
        <translation>Neznámy</translation>
    </message>
    <message>
        <location filename="../src/jhead/jhead-api.cpp" line="447"/>
        <source>Latitude</source>
        <translation>Zemepisná šírka</translation>
    </message>
    <message>
        <location filename="../src/jhead/jhead-api.cpp" line="448"/>
        <source>Longitude</source>
        <translation>Zemepisná dĺžka</translation>
    </message>
    <message>
        <location filename="../src/jhead/jhead-api.cpp" line="450"/>
        <source>Altitude</source>
        <translation>Nadmorská výška</translation>
    </message>
    <message>
        <location filename="../src/jhead/jhead-api.cpp" line="456"/>
        <source>JPEG Quality</source>
        <translation>Kvalita JPEG</translation>
    </message>
    <message>
        <location filename="../src/jhead/jhead-api.cpp" line="473"/>
        <location filename="../src/jhead/jhead-api.cpp" line="484"/>
        <location filename="../src/jhead/jhead-api.cpp" line="487"/>
        <source>Comment</source>
        <translation>Poznámka</translation>
    </message>
</context>
<context>
    <name>LicenseListPart</name>
    <message>
        <location filename="../qml/modules/Opal/About/private/LicenseListPart.qml" line="119"/>
        <source>License text</source>
        <translation type="unfinished"></translation>
    </message>
</context>
<context>
    <name>MultiFilePage</name>
    <message>
        <location filename="../qml/pages/MultiFilePage.qml" line="59"/>
        <source>Selection Properties</source>
        <translation>Vlastnosti výberu</translation>
    </message>
    <message>
        <location filename="../qml/pages/MultiFilePage.qml" line="69"/>
        <source>The files have been moved.</source>
        <translation>Súbory boli presunuté.</translation>
    </message>
    <message numerus="yes">
        <location filename="../qml/pages/MultiFilePage.qml" line="93"/>
        <source>%n item(s) selected</source>
        <translation>
            <numerusform>%n položka bola vybratá</numerusform>
            <numerusform>%n položky boli vybraté</numerusform>
            <numerusform>%n položiek bolo vybratých</numerusform>
        </translation>
    </message>
    <message>
        <location filename="../qml/pages/MultiFilePage.qml" line="112"/>
        <location filename="../qml/pages/MultiFilePage.qml" line="118"/>
        <source>Deleting</source>
        <translation>Zmazanie</translation>
    </message>
    <message>
        <location filename="../qml/pages/MultiFilePage.qml" line="140"/>
        <source>Directories</source>
        <translation>Adresáre</translation>
    </message>
    <message>
        <location filename="../qml/pages/MultiFilePage.qml" line="150"/>
        <source>Files</source>
        <translation>Súbory</translation>
    </message>
    <message>
        <location filename="../qml/pages/MultiFilePage.qml" line="166"/>
        <location filename="../qml/pages/MultiFilePage.qml" line="175"/>
        <source>none</source>
        <translation>žiaden</translation>
    </message>
</context>
<context>
    <name>Opal.About</name>
    <message>
        <location filename="../qml/modules/Opal/About/AboutPageBase.qml" line="55"/>
        <source>About</source>
        <translation>O aplikácii</translation>
    </message>
    <message>
        <location filename="../qml/modules/Opal/About/AboutPageBase.qml" line="84"/>
        <source>Version %1</source>
        <translation>Verzia %1</translation>
    </message>
    <message>
        <source>Version %1 (%2)</source>
        <translation type="vanished">Verzia %1 (%2)</translation>
    </message>
    <message>
        <location filename="../qml/modules/Opal/About/AboutPageBase.qml" line="100"/>
        <location filename="../qml/modules/Opal/About/private/ContributorsPage.qml" line="22"/>
        <location filename="../qml/modules/Opal/About/private/ContributorsPage.qml" line="31"/>
        <source>Development</source>
        <translation>Vývoj</translation>
    </message>
    <message>
        <location filename="../qml/modules/Opal/About/AboutPageBase.qml" line="103"/>
        <source>show contributors</source>
        <translation>zobraziť prispievateľov</translation>
    </message>
    <message>
        <location filename="../qml/modules/Opal/About/AboutPageBase.qml" line="105"/>
        <location filename="../qml/modules/Opal/About/private/ContributorsPage.qml" line="51"/>
        <location filename="../qml/modules/Opal/About/private/ContributorsPage.qml" line="57"/>
        <location filename="../qml/modules/Opal/About/private/LicenseListPart.qml" line="47"/>
        <source>Homepage</source>
        <translation>Domovská stránka</translation>
    </message>
    <message>
        <location filename="../qml/modules/Opal/About/AboutPageBase.qml" line="108"/>
        <location filename="../qml/modules/Opal/About/private/ChangelogPage.qml" line="16"/>
        <source>Changelog</source>
        <translation type="unfinished"></translation>
    </message>
    <message>
        <location filename="../qml/modules/Opal/About/AboutPageBase.qml" line="123"/>
        <source>Donations</source>
        <translation>Dary</translation>
    </message>
    <message>
        <location filename="../qml/modules/Opal/About/AboutPageBase.qml" line="129"/>
        <source>License</source>
        <translation>Licencia</translation>
    </message>
    <message numerus="yes">
        <location filename="../qml/modules/Opal/About/AboutPageBase.qml" line="134"/>
        <source>show license(s)</source>
        <translation>
            <numerusform>zobraziť licenciu</numerusform>
            <numerusform>zobraziť licencie</numerusform>
            <numerusform>zobraziť licencií</numerusform>
        </translation>
    </message>
    <message>
        <location filename="../qml/modules/Opal/About/AboutPageBase.qml" line="111"/>
        <source>Translations</source>
        <translation>Preklady</translation>
    </message>
    <message>
        <location filename="../qml/modules/Opal/About/AboutPageBase.qml" line="114"/>
        <location filename="../qml/modules/Opal/About/private/ContributorsPage.qml" line="50"/>
        <location filename="../qml/modules/Opal/About/private/ContributorsPage.qml" line="58"/>
        <location filename="../qml/modules/Opal/About/private/LicenseListPart.qml" line="50"/>
        <source>Source Code</source>
        <translation>Zdrojový text</translation>
    </message>
    <message>
        <location filename="../qml/modules/Opal/About/InfoSection.qml" line="15"/>
        <source>show details</source>
        <translation>zobraziť podrobnosti</translation>
    </message>
    <message>
        <location filename="../qml/modules/Opal/About/private/ContributorsPage.qml" line="21"/>
        <source>Contributors</source>
        <translation>Prispievatelia</translation>
    </message>
    <message>
        <location filename="../qml/modules/Opal/About/private/ContributorsPage.qml" line="37"/>
        <source>Acknowledgements</source>
        <translation>Poďakovania</translation>
    </message>
    <message>
        <location filename="../qml/modules/Opal/About/private/ContributorsPage.qml" line="44"/>
        <source>Thank you!</source>
        <translation>Ďakujeme!</translation>
    </message>
    <message>
        <location filename="../qml/modules/Opal/About/private/ContributorsPage.qml" line="48"/>
        <location filename="../qml/modules/Opal/About/private/LicensePage.qml" line="31"/>
        <source>Details</source>
        <translation>Podrobnosti</translation>
    </message>
    <message>
        <source>Please refer to &lt;a href=&apos;%1&apos;&gt;%1&lt;/a&gt;</source>
        <translation type="vanished">Prečítajte si prosím &lt;a href=&apos;%1&apos;&gt;%1&lt;/a&gt;</translation>
    </message>
    <message>
        <location filename="../qml/modules/Opal/About/private/LicensePage.qml" line="25"/>
        <source>Download license texts</source>
        <translation>Stiahnuť text licencie</translation>
    </message>
    <message numerus="yes">
        <location filename="../qml/modules/Opal/About/private/LicensePage.qml" line="31"/>
        <source>License(s)</source>
        <translation>
            <numerusform>Licencia</numerusform>
            <numerusform>Licencie</numerusform>
            <numerusform>Licencií</numerusform>
        </translation>
    </message>
    <message>
        <location filename="../qml/modules/Opal/About/private/LicensePage.qml" line="41"/>
        <source>Note: please check the source code for most accurate information.</source>
        <translation>Poznámka: Najpresnejšie informácie nájdete v zdrojovom texte.</translation>
    </message>
    <message>
        <location filename="../qml/modules/Opal/About/private/ExternalUrlPage.qml" line="15"/>
        <source>External Link</source>
        <translation>Externý odkaz</translation>
    </message>
    <message>
        <location filename="../qml/modules/Opal/About/private/ExternalUrlPage.qml" line="32"/>
        <source>Open in browser</source>
        <translation>Otvoriť v prehliadači</translation>
    </message>
    <message>
        <location filename="../qml/modules/Opal/About/private/ExternalUrlPage.qml" line="36"/>
        <source>Copied to clipboard: %1</source>
        <translation>Kopírovať do schránky: %1</translation>
    </message>
    <message>
        <location filename="../qml/modules/Opal/About/private/ExternalUrlPage.qml" line="41"/>
        <source>Copy to clipboard</source>
        <translation>Kopírovať do schránky</translation>
    </message>
    <message>
        <location filename="../qml/modules/Opal/About/ChangelogNews.qml" line="60"/>
        <source>News</source>
        <translation type="unfinished"></translation>
    </message>
    <message>
        <location filename="../qml/modules/Opal/About/ChangelogNews.qml" line="61"/>
        <source>Changes since version %1</source>
        <translation type="unfinished"></translation>
    </message>
    <message>
        <location filename="../qml/modules/Opal/About/private/LicenseListPart.qml" line="120"/>
        <source>Please refer to &lt;a href=&quot;%1&quot;&gt;%1&lt;/a&gt;</source>
        <translation type="unfinished"></translation>
    </message>
</context>
<context>
    <name>Opal.About.Common</name>
    <message>
        <location filename="../qml/modules/Opal/About/private/DonationsGroup.qml" line="7"/>
        <source>If you want to support my work, you can buy me a cup of coffee.</source>
        <translation>Ak chcete podporiť moju prácu, môžete mi kúpiť šálku kávy.</translation>
    </message>
    <message>
        <location filename="../qml/modules/Opal/About/private/DonationsGroup.qml" line="8"/>
        <source>You can support this project by contributing, or by donating using any of these services.</source>
        <translation>Tento projekt môžete podporiť príspevkom alebo darom pomocou ktorejkoľvek z týchto služieb.</translation>
    </message>
    <message>
        <location filename="../qml/modules/Opal/About/private/DonationsGroup.qml" line="9"/>
        <source>Your contributions to translations or code would be most welcome.</source>
        <translation>Vaša pomoc s prekladom alebo programovaním by bola veľmi vítaná.</translation>
    </message>
    <message>
        <source>Programming</source>
        <translation type="vanished">Programovanie</translation>
    </message>
    <message>
        <source>Translations</source>
        <translation type="vanished">Preklady</translation>
    </message>
    <message>
        <source>Icon Design</source>
        <translation type="vanished">Návrh ikon</translation>
    </message>
    <message>
        <source>Swedish</source>
        <translation type="vanished">Švédčina</translation>
    </message>
    <message>
        <source>Polish</source>
        <translation type="vanished">Poľština</translation>
    </message>
    <message>
        <source>German</source>
        <translation type="vanished">Nemčina</translation>
    </message>
    <message>
        <source>French</source>
        <translation type="vanished">Francúzština</translation>
    </message>
    <message>
        <source>Chinese</source>
        <translation type="vanished">Čínština</translation>
    </message>
    <message>
        <source>English</source>
        <translation type="vanished">Angličtina</translation>
    </message>
    <message>
        <source>Italian</source>
        <translation type="vanished">Taliančina</translation>
    </message>
    <message>
        <source>Finnish</source>
        <translation type="vanished">Fínčina</translation>
    </message>
    <message>
        <source>Norwegian</source>
        <translation type="vanished">Nórčina</translation>
    </message>
    <message>
        <source>Estonian</source>
        <translation type="vanished">Estónčina</translation>
    </message>
    <message>
        <source>Czech</source>
        <translation type="vanished">Čeština</translation>
    </message>
    <message>
        <source>Greek</source>
        <translation type="vanished">Gréčtina</translation>
    </message>
    <message>
        <source>Spanish</source>
        <translation type="vanished">Španielčina</translation>
    </message>
    <message>
        <source>Hungarian</source>
        <translation type="vanished">Maďarčina</translation>
    </message>
    <message>
        <source>Indonesian</source>
        <translation type="vanished">Indonézština</translation>
    </message>
    <message>
        <source>Russian</source>
        <translation type="vanished">Ruština</translation>
    </message>
    <message>
        <source>Dutch</source>
        <translation type="vanished">Holandčina</translation>
    </message>
    <message>
        <source>Slovak</source>
        <translation type="vanished">Slovenčina</translation>
    </message>
    <message>
        <source>Turkish</source>
        <translation type="vanished">Turečtina</translation>
    </message>
</context>
<context>
    <name>OverwriteDialog</name>
    <message>
        <location filename="../qml/pages/OverwriteDialog.qml" line="49"/>
        <source>Replace?</source>
        <translation>Prepísať?</translation>
    </message>
    <message>
        <location filename="../qml/pages/OverwriteDialog.qml" line="50"/>
        <source>Replace</source>
        <translation>Prepísať</translation>
    </message>
    <message>
        <location filename="../qml/pages/OverwriteDialog.qml" line="54"/>
        <source>These files or folders already exist in “%1”:</source>
        <translation>Tieto súbory alebo zložky už existujú v “%1”:</translation>
    </message>
    <message>
        <location filename="../qml/pages/OverwriteDialog.qml" line="55"/>
        <source>These files or folders already exist:</source>
        <translation>Tieto súbory alebo zložky už existujú:</translation>
    </message>
</context>
<context>
    <name>PathEditDialog</name>
    <message>
        <location filename="../qml/pages/PathEditDialog.qml" line="176"/>
        <source>Path to a folder</source>
        <translation>Cesta k zložke</translation>
    </message>
    <message>
        <location filename="../qml/pages/PathEditDialog.qml" line="154"/>
        <location filename="../qml/pages/PathEditDialog.qml" line="279"/>
        <source>Remove last part</source>
        <translation>Odstrániť poslednú časť</translation>
    </message>
    <message>
        <location filename="../qml/pages/PathEditDialog.qml" line="138"/>
        <source>Root</source>
        <translation type="unfinished">Koreň</translation>
    </message>
    <message>
        <location filename="../qml/pages/PathEditDialog.qml" line="143"/>
        <source>Places</source>
        <translation type="unfinished">Miesta</translation>
    </message>
    <message numerus="yes">
        <location filename="../qml/pages/PathEditDialog.qml" line="331"/>
        <source>%n file(s)</source>
        <extracomment>hidden if n=0</extracomment>
        <translation>
            <numerusform>%n súbor</numerusform>
            <numerusform>%n súbory</numerusform>
            <numerusform>%n súborov</numerusform>
        </translation>
    </message>
    <message numerus="yes">
        <location filename="../qml/pages/PathEditDialog.qml" line="334"/>
        <source>%n folder(s)</source>
        <extracomment>hidden if n=0</extracomment>
        <translation>
            <numerusform>%n zložka</numerusform>
            <numerusform>%n zložky</numerusform>
            <numerusform>%n zložiek</numerusform>
        </translation>
    </message>
    <message>
        <location filename="../qml/pages/PathEditDialog.qml" line="337"/>
        <source>empty</source>
        <extracomment>as in &apos;this folder is empty&apos;</extracomment>
        <translation>prázdny</translation>
    </message>
</context>
<context>
    <name>PermissionsDialog</name>
    <message>
        <location filename="../qml/pages/PermissionsDialog.qml" line="78"/>
        <source>Change</source>
        <translation>Zmeniť</translation>
    </message>
    <message>
        <location filename="../qml/pages/PermissionsDialog.qml" line="84"/>
        <source>Change permissions for
%1</source>
        <translation>Zmeniť oprávnenia pre
%1</translation>
    </message>
    <message>
        <location filename="../qml/pages/PermissionsDialog.qml" line="104"/>
        <source>Read</source>
        <translation>Čítať</translation>
    </message>
    <message>
        <location filename="../qml/pages/PermissionsDialog.qml" line="112"/>
        <source>Write</source>
        <translation>Zapisovať</translation>
    </message>
    <message>
        <location filename="../qml/pages/PermissionsDialog.qml" line="119"/>
        <source>Execute</source>
        <translation>Spúšťať</translation>
    </message>
    <message>
        <location filename="../qml/pages/PermissionsDialog.qml" line="140"/>
        <source>Owner</source>
        <translation>Vlastník</translation>
    </message>
    <message>
        <location filename="../qml/pages/PermissionsDialog.qml" line="178"/>
        <source>Group</source>
        <translation>Skupina</translation>
    </message>
    <message>
        <location filename="../qml/pages/PermissionsDialog.qml" line="211"/>
        <source>Others</source>
        <translation>Ostatní</translation>
    </message>
</context>
<context>
    <name>QObject</name>
    <message>
        <source>SD card</source>
        <translation type="vanished">SD karta</translation>
    </message>
    <message>
        <source>Removable Media</source>
        <translation type="vanished">Vymeniteľné média</translation>
    </message>
    <message>
        <location filename="../src/globals.cpp" line="121"/>
        <source>hh:mm:ss</source>
        <translation>hh:mm:ss</translation>
    </message>
    <message>
        <location filename="../src/globals.cpp" line="124"/>
        <source>dd MMM yyyy, hh:mm:ss t</source>
        <translation>dd MMM yyyy, hh:mm:ss</translation>
    </message>
    <message>
        <location filename="../src/globals.cpp" line="126"/>
        <source>dd.MM.yy, hh:mm</source>
        <translation>dd.MM.yy, hh:mm</translation>
    </message>
</context>
<context>
    <name>QuickSwitchDialog</name>
    <message>
        <location filename="../qml/pages/QuickSwitchDialog.qml" line="29"/>
        <source>Switch</source>
        <extracomment>as in &quot;Switch to this folder, please&quot;</extracomment>
        <translation>Prepnúť</translation>
    </message>
</context>
<context>
    <name>RenameDialog</name>
    <message>
        <location filename="../qml/pages/RenameDialog.qml" line="66"/>
        <source>Rename</source>
        <translation>Premenovať</translation>
    </message>
    <message>
        <location filename="../qml/pages/RenameDialog.qml" line="85"/>
        <source>Give a new name for
%1</source>
        <translation>Zadať nový názov pre
%1</translation>
    </message>
    <message>
        <location filename="../qml/pages/RenameDialog.qml" line="95"/>
        <location filename="../qml/pages/RenameDialog.qml" line="96"/>
        <source>New name</source>
        <translation>Nový názov</translation>
    </message>
    <message>
        <location filename="../qml/pages/RenameDialog.qml" line="97"/>
        <source>A file with this name already exists.</source>
        <translation>Súbor s týmto názvom už existuje.</translation>
    </message>
</context>
<context>
    <name>RootModeLockPage</name>
    <message>
        <location filename="../qml/pages/RootModeLockPage.qml" line="19"/>
        <source>Unable to authenticate</source>
        <translation>Nedá sa overiť</translation>
    </message>
    <message>
        <location filename="../qml/pages/RootModeLockPage.qml" line="20"/>
        <source>It is not possible to use File Browser in Root Mode without authentication.</source>
        <translation>Nie je možné použiť File Browser v režime root bez overenia.</translation>
    </message>
    <message>
        <location filename="../qml/pages/RootModeLockPage.qml" line="36"/>
        <source>Root Mode: be careful, you could break your system.</source>
        <translation>Režim root: buďte opatrní, mohli by ste poškodiť Váš systém.</translation>
    </message>
    <message>
        <location filename="../qml/pages/RootModeLockPage.qml" line="68"/>
        <source>Understood!</source>
        <translation>Rozumiem!</translation>
    </message>
    <message>
        <location filename="../qml/pages/RootModeLockPage.qml" line="86"/>
        <source>Root Mode</source>
        <translation>Režim koreň (root)</translation>
    </message>
    <message>
        <location filename="../qml/pages/RootModeLockPage.qml" line="87"/>
        <source>Be careful when using File Browser in Root Mode. Actions may unexpectedly break your system.</source>
        <translation>Buďte opatrní pri používaní File Browsera v režime root. Akcie môžu neočakávane poškodiť Váš systém.</translation>
    </message>
    <message>
        <location filename="../qml/pages/RootModeLockPage.qml" line="128"/>
        <source>Start File Browser in Root Mode</source>
        <translation>Spustiť File Browser v režime root</translation>
    </message>
</context>
<context>
    <name>SearchPage</name>
    <message>
        <location filename="../qml/pages/SearchPage.qml" line="102"/>
        <source>Searching</source>
        <translation>Hľadanie</translation>
    </message>
    <message>
        <location filename="../qml/pages/SearchPage.qml" line="111"/>
        <source>Settings</source>
        <translation>Nastavenia</translation>
    </message>
    <message>
        <location filename="../qml/pages/SearchPage.qml" line="122"/>
        <location filename="../qml/pages/SearchPage.qml" line="360"/>
        <source>Search</source>
        <translation>Hľadať</translation>
    </message>
    <message>
        <location filename="../qml/pages/SearchPage.qml" line="136"/>
        <source>Search below “%1”</source>
        <translation>Hľadať nadol “%1”</translation>
    </message>
    <message numerus="yes">
        <location filename="../qml/pages/SearchPage.qml" line="190"/>
        <source>%n hit(s)</source>
        <translation>
            <numerusform>%n výskyt</numerusform>
            <numerusform>%n výskyty</numerusform>
            <numerusform>%n výskytov</numerusform>
        </translation>
    </message>
    <message>
        <location filename="../qml/pages/SearchPage.qml" line="321"/>
        <location filename="../qml/pages/SearchPage.qml" line="322"/>
        <location filename="../qml/pages/SearchPage.qml" line="408"/>
        <location filename="../qml/pages/SearchPage.qml" line="410"/>
        <source>Deleting</source>
        <translation>Odstraňovanie</translation>
    </message>
    <message>
        <location filename="../qml/pages/SearchPage.qml" line="337"/>
        <source>Go to containing folder</source>
        <translation>Prejsť do obsahujúcej zložky</translation>
    </message>
    <message>
        <location filename="../qml/pages/SearchPage.qml" line="341"/>
        <source>Cut</source>
        <translation>Vystrihnúť</translation>
    </message>
    <message>
        <location filename="../qml/pages/SearchPage.qml" line="345"/>
        <source>Copy</source>
        <translation>Kopírovať</translation>
    </message>
    <message>
        <location filename="../qml/pages/SearchPage.qml" line="351"/>
        <source>Delete</source>
        <translation>Odstrániť</translation>
    </message>
    <message>
        <location filename="../qml/pages/SearchPage.qml" line="417"/>
        <source>Internally not ready</source>
        <translation>Vnútorne nepripravený</translation>
    </message>
    <message>
        <location filename="../qml/pages/SearchPage.qml" line="417"/>
        <source>Please simply try again</source>
        <translation>Jednoducho skúsiť znova</translation>
    </message>
</context>
<context>
    <name>SearchWorker</name>
    <message>
        <location filename="../src/searchworker.cpp" line="41"/>
        <source>Search already in progress</source>
        <translation>Hľadanie prebieha</translation>
    </message>
    <message>
        <location filename="../src/searchworker.cpp" line="46"/>
        <source>Bad search parameters</source>
        <translation>Nesprávne parametre hľadania</translation>
    </message>
</context>
<context>
    <name>SelectionPanel</name>
    <message numerus="yes">
        <location filename="../qml/components/SelectionPanel.qml" line="54"/>
        <source>%n file(s) selected</source>
        <translation>
            <numerusform>%n súbor vybratý</numerusform>
            <numerusform>%n súbory vybraté</numerusform>
            <numerusform>%n súborov vybratých</numerusform>
        </translation>
    </message>
</context>
<context>
    <name>SettingsPage</name>
    <message>
        <source>Settings</source>
        <translation type="vanished">Nastavenia</translation>
    </message>
    <message>
        <source>These are global preferences. If enabled in “&lt;a href=&apos;#&apos;&gt;View → Use per-directory view settings&lt;/a&gt;”, view preferences will be saved individually for all folders. Here, you can define the default values.</source>
        <translation type="vanished">Toto sú celkové predvoľby. Ak to je povolené v “&lt;a href=&apos;#&apos;&gt;Zobraziť → Použiť nastavenia podľa adresárov&lt;/a&gt;”, predvoľby zobrazenia sa uložia jednotlivo pre všetky priečinky. Tu môžete definovať predvolené hodnoty.</translation>
    </message>
    <message>
        <source>Swipe right to view File Browser&apos;s source code, license information, and a list of contributors.</source>
        <translation type="vanished">Potiahnutím prstom doprava zobrazíte zdrojový text Prehliadača súborov, licenčné informácie a zoznam prispievateľov.</translation>
    </message>
    <message>
        <source>View</source>
        <translation type="vanished">Zobrazenie</translation>
    </message>
    <message>
        <source>Use per-directory view settings</source>
        <translation type="vanished">Použiť nastavenia zobrazenia podľa adresára</translation>
    </message>
    <message>
        <source>Show hidden files</source>
        <translation type="vanished">Zobraziť neviditeľné súbory</translation>
    </message>
    <message>
        <source>Show preview images</source>
        <translation type="vanished">Zobraziť náhľady obrázkov</translation>
    </message>
    <message>
        <source>Thumbnail size</source>
        <translation type="vanished">Veľkosť náhľadu</translation>
    </message>
    <message>
        <source>small</source>
        <translation type="vanished">malý</translation>
    </message>
    <message>
        <source>medium</source>
        <translation type="vanished">stredný</translation>
    </message>
    <message>
        <source>large</source>
        <translation type="vanished">veľký</translation>
    </message>
    <message>
        <source>huge</source>
        <translation type="vanished">obrovský</translation>
    </message>
    <message>
        <source>Enable gallery mode</source>
        <translation type="vanished">Povoliť režim galéria</translation>
    </message>
    <message>
        <source>In gallery mode, images will be shown comfortably large, and all entries except for images, videos, and directories will be hidden.</source>
        <translation type="vanished">V režime galéria sa obrázky zobrazia primerane veľké a všetky záznamy okrem obrázkov, videí a adresárov sa skryjú.</translation>
    </message>
    <message>
        <source>Sorting</source>
        <translation type="vanished">Usporiadanie</translation>
    </message>
    <message>
        <source>Show folders first</source>
        <translation type="vanished">Zložky zobraziť prvé</translation>
    </message>
    <message>
        <source>Sort case-sensitively</source>
        <translation type="vanished">Triediť podľa veľkých a malých písmen</translation>
    </message>
    <message>
        <source>Sort by</source>
        <translation type="vanished">Usporiadať podľa</translation>
    </message>
    <message>
        <source>name</source>
        <translation type="vanished">názov</translation>
    </message>
    <message>
        <source>size</source>
        <translation type="vanished">veľkosť</translation>
    </message>
    <message>
        <source>modification time</source>
        <translation type="vanished">čas zmeny</translation>
    </message>
    <message>
        <source>file type</source>
        <translation type="vanished">typ súboru</translation>
    </message>
    <message>
        <source>Sort order</source>
        <translation type="vanished">Zoradiť poradie</translation>
    </message>
    <message>
        <source>default</source>
        <translation type="vanished">predvolené</translation>
    </message>
    <message>
        <source>reversed</source>
        <translation type="vanished">obrátené</translation>
    </message>
    <message>
        <source>Behavior and View</source>
        <translation type="vanished">Správanie a zobrazenie</translation>
    </message>
    <message>
        <source>Default transfer action</source>
        <translation type="vanished">Predvolená akcia prenosu</translation>
    </message>
    <message>
        <source>copy</source>
        <translation type="vanished">kopírovať</translation>
    </message>
    <message>
        <source>move</source>
        <translation type="vanished">presunúť</translation>
    </message>
    <message>
        <source>link</source>
        <translation type="vanished">odkaz</translation>
    </message>
    <message>
        <source>none</source>
        <translation type="vanished">žiaden</translation>
    </message>
    <message>
        <source>Default filter line action</source>
        <translation type="vanished">Predvolená akcia riadku filtra</translation>
    </message>
    <message>
        <source>return to directory view</source>
        <translation type="vanished">návrat do adresára zobrazenia</translation>
    </message>
    <message>
        <source>start recursive search</source>
        <translation type="vanished">spustiť rekurzívne hľadanie</translation>
    </message>
    <message>
        <source>File name abbreviation</source>
        <translation type="vanished">Skratka názvu súboru</translation>
    </message>
    <message>
        <source>fade out</source>
        <translation type="vanished">stíšiť</translation>
    </message>
    <message>
        <source>elide end</source>
        <translation type="vanished">vynechať koniec</translation>
    </message>
    <message>
        <source>elide middle</source>
        <translation type="vanished">vynechať stred</translation>
    </message>
    <message>
        <source>Show full directory paths</source>
        <translation type="vanished">Zobraziť úplnú cestu adresára</translation>
    </message>
    <message>
        <source>Show navigation menu icon</source>
        <translation type="vanished">Zobraziť ikonu navigačnej ponuky</translation>
    </message>
    <message>
        <source>Enable solid window background</source>
        <translation type="vanished">Povoliť vyplnené pozadie okna</translation>
    </message>
</context>
<context>
    <name>ShortcutsDialog</name>
    <message>
        <location filename="../qml/pages/ShortcutsDialog.qml" line="32"/>
        <source>Select</source>
        <translation type="unfinished">Vybrať</translation>
    </message>
</context>
<context>
    <name>ShortcutsList</name>
    <message>
        <location filename="../qml/components/ShortcutsList.qml" line="191"/>
        <source>Open system settings</source>
        <translation>Otvoriť systémové nastavenia</translation>
    </message>
    <message>
        <location filename="../qml/components/ShortcutsList.qml" line="209"/>
        <source>Rename</source>
        <translation type="unfinished">Premenovať</translation>
    </message>
    <message>
        <location filename="../qml/components/ShortcutsList.qml" line="216"/>
        <source>Sort</source>
        <translation type="unfinished"></translation>
    </message>
    <message>
        <location filename="../qml/components/ShortcutsList.qml" line="222"/>
        <source>Remove</source>
        <translation type="unfinished"></translation>
    </message>
    <message>
        <source>Nothing to show here...</source>
        <translation type="vanished">Tu nie je čo ukázať ...</translation>
    </message>
    <message>
        <location filename="../qml/components/ShortcutsList.qml" line="243"/>
        <source>Custom</source>
        <translation>Vlastné</translation>
    </message>
    <message>
        <location filename="../qml/components/ShortcutsList.qml" line="242"/>
        <source>Locations</source>
        <translation>Umiestnenia</translation>
    </message>
    <message>
        <source>Home</source>
        <translation type="vanished">Domov</translation>
    </message>
    <message>
        <source>Documents</source>
        <translation type="vanished">Dokumenty</translation>
    </message>
    <message>
        <source>Downloads</source>
        <translation type="vanished">Stiahnutia</translation>
    </message>
    <message>
        <source>Music</source>
        <translation type="vanished">Hudba</translation>
    </message>
    <message>
        <source>Pictures</source>
        <translation type="vanished">Obrázky</translation>
    </message>
    <message>
        <source>Videos</source>
        <translation type="vanished">Videá</translation>
    </message>
    <message>
        <source>Android storage</source>
        <translation type="vanished">Úložný priestor Android</translation>
    </message>
    <message>
        <source>Root</source>
        <translation type="vanished">Koreň</translation>
    </message>
    <message>
        <location filename="../qml/components/ShortcutsList.qml" line="241"/>
        <source>Storage devices</source>
        <translation>Úložné zariadenia</translation>
    </message>
    <message>
        <source>SD card</source>
        <translation type="vanished">SD karta</translation>
    </message>
    <message>
        <location filename="../qml/components/ShortcutsList.qml" line="240"/>
        <source>Bookmarks</source>
        <translation>Záložky</translation>
    </message>
</context>
<context>
    <name>ShortcutsPage</name>
    <message>
        <location filename="../qml/pages/ShortcutsPage.qml" line="104"/>
        <location filename="../qml/pages/ShortcutsPage.qml" line="295"/>
        <source>Places</source>
        <translation>Miesta</translation>
    </message>
    <message>
        <location filename="../qml/pages/ShortcutsPage.qml" line="62"/>
        <source>Clipboard</source>
        <translation>Schránka</translation>
    </message>
    <message>
        <location filename="../qml/pages/ShortcutsPage.qml" line="67"/>
        <source>Transfers</source>
        <translation type="unfinished"></translation>
    </message>
    <message>
        <location filename="../qml/pages/ShortcutsPage.qml" line="72"/>
        <source>Documents</source>
        <translation>Dokumenty</translation>
    </message>
    <message>
        <location filename="../qml/pages/ShortcutsPage.qml" line="77"/>
        <source>Pictures</source>
        <translation>Obrázky</translation>
    </message>
    <message>
        <location filename="../qml/pages/ShortcutsPage.qml" line="82"/>
        <source>Videos</source>
        <translation>Videá</translation>
    </message>
    <message>
        <location filename="../qml/pages/ShortcutsPage.qml" line="87"/>
        <source>Music</source>
        <translation>Hudba</translation>
    </message>
    <message>
        <location filename="../qml/pages/ShortcutsPage.qml" line="233"/>
        <source>Remove bookmark for “%1”</source>
        <translation>Odstrániť záložku pre &quot;%1&quot;</translation>
    </message>
    <message>
        <location filename="../qml/pages/ShortcutsPage.qml" line="234"/>
        <source>Add “%1” to bookmarks</source>
        <translation>Pridať &quot;%1&quot; medzi záložky</translation>
    </message>
    <message>
        <location filename="../qml/pages/ShortcutsPage.qml" line="245"/>
        <source>New window opened. Sometimes the application stays in the background.</source>
        <translation type="unfinished"></translation>
    </message>
    <message>
        <location filename="../qml/pages/ShortcutsPage.qml" line="251"/>
        <source>Open new window</source>
        <translation>Otvoriť nové okno</translation>
    </message>
    <message>
        <source>New window opened</source>
        <translation type="vanished">Nové okno bolo otvorené</translation>
    </message>
    <message>
        <source>Sometimes the application stays in the background</source>
        <translation type="vanished">Aplikácia niekedy zostáva na pozadí</translation>
    </message>
    <message>
        <location filename="../qml/pages/ShortcutsPage.qml" line="258"/>
        <source>Search</source>
        <translation>Hľadať</translation>
    </message>
    <message>
        <location filename="../qml/pages/ShortcutsPage.qml" line="267"/>
        <source>Create a new bookmark</source>
        <translation>Vytvoriť novú záložku</translation>
    </message>
    <message>
        <location filename="../qml/pages/ShortcutsPage.qml" line="279"/>
        <source>Save</source>
        <translation>Uložiť</translation>
    </message>
    <message>
        <source>Refresh</source>
        <translation type="vanished">Obnoviť</translation>
    </message>
    <message>
        <location filename="../qml/pages/ShortcutsPage.qml" line="285"/>
        <source>Open storage settings</source>
        <translation>Otvoriť nastavenia úložiska</translation>
    </message>
</context>
<context>
    <name>SizeDetailItem</name>
    <message>
        <location filename="../qml/components/SizeDetailItem.qml" line="34"/>
        <source>Size</source>
        <translation>Veľkosť</translation>
    </message>
    <message>
        <location filename="../qml/components/SizeDetailItem.qml" line="55"/>
        <source>size</source>
        <translation>veľkosť</translation>
    </message>
    <message>
        <location filename="../qml/components/SizeDetailItem.qml" line="62"/>
        <source>directories</source>
        <translation>adresáre</translation>
    </message>
    <message>
        <location filename="../qml/components/SizeDetailItem.qml" line="69"/>
        <source>files</source>
        <translation>súbory</translation>
    </message>
    <message>
        <location filename="../qml/components/SizeDetailItem.qml" line="79"/>
        <source>unknown size</source>
        <translation>neznáma veľkosť</translation>
    </message>
    <message numerus="yes">
        <location filename="../qml/components/SizeDetailItem.qml" line="83"/>
        <source>%n directories</source>
        <translation>
            <numerusform>%n adresár</numerusform>
            <numerusform>%n adresáre</numerusform>
            <numerusform>%n adresárov</numerusform>
        </translation>
    </message>
    <message numerus="yes">
        <location filename="../qml/components/SizeDetailItem.qml" line="91"/>
        <source>%n file(s)</source>
        <translation>
            <numerusform>%n súbor</numerusform>
            <numerusform>%n súbory</numerusform>
            <numerusform>%n súborov</numerusform>
        </translation>
    </message>
</context>
<context>
    <name>SortingPage</name>
    <message>
        <source>Sorting and View</source>
        <translation type="vanished">Triedenie a prezeranie</translation>
    </message>
    <message>
        <source>Sort by...</source>
        <translation type="vanished">Usporiadať podľa...</translation>
    </message>
    <message>
        <source>Name</source>
        <translation type="vanished">Názov</translation>
    </message>
    <message>
        <source>Size</source>
        <translation type="vanished">Veľkosť</translation>
    </message>
    <message>
        <source>Modification time</source>
        <translation type="vanished">Čas zmeny</translation>
    </message>
    <message>
        <source>File type</source>
        <translation type="vanished">Typ súboru</translation>
    </message>
    <message>
        <source>Order...</source>
        <translation type="vanished">Poradie...</translation>
    </message>
    <message>
        <source>default</source>
        <translation type="vanished">predvolené</translation>
    </message>
    <message>
        <source>reversed</source>
        <translation type="vanished">obrátené</translation>
    </message>
    <message>
        <source>Preview images...</source>
        <translation type="vanished">Náhľad obrázkov...</translation>
    </message>
    <message>
        <source>none</source>
        <translation type="vanished">žiaden</translation>
    </message>
    <message>
        <source>small</source>
        <translation type="vanished">malý</translation>
    </message>
    <message>
        <source>medium</source>
        <translation type="vanished">stredný</translation>
    </message>
    <message>
        <source>large</source>
        <translation type="vanished">veľký</translation>
    </message>
    <message>
        <source>huge</source>
        <translation type="vanished">obrovský</translation>
    </message>
    <message>
        <source>Show hidden files</source>
        <translation type="vanished">Zobraziť skryté súbory</translation>
    </message>
    <message>
        <source>Enable gallery mode</source>
        <translation type="vanished">Povoliť režim galéria</translation>
    </message>
    <message>
        <source>In gallery mode, images will be shown comfortably large, and all entries except for images, videos, and directories will be hidden.</source>
        <translation type="vanished">V režime galéria sa obrázky zobrazia primerane veľké a všetky záznamy okrem obrázkov, videí a adresárov sa skryjú.</translation>
    </message>
    <message>
        <source>Show folders first</source>
        <translation type="vanished">Zložky zobraziť prvé</translation>
    </message>
    <message>
        <source>Sort case-sensitively</source>
        <translation type="vanished">Usporiadať podľa malých a veľkých písmen</translation>
    </message>
    <message>
        <source>Local preferences</source>
        <translation type="vanished">Vlastné predvoľby</translation>
    </message>
    <message>
        <source>Global preferences</source>
        <translation type="vanished">Globálne uprednostnenia</translation>
    </message>
</context>
<context>
    <name>StorageSizeBar</name>
    <message>
        <location filename="../qml/components/StorageSizeBar.qml" line="85"/>
        <source>%1 free</source>
        <translation type="unfinished"></translation>
    </message>
</context>
<context>
    <name>TextEditor</name>
    <message>
        <location filename="../src/texteditor.cpp" line="61"/>
        <source>Cannot open “%1”</source>
        <translation type="unfinished"></translation>
    </message>
    <message>
        <location filename="../src/texteditor.cpp" line="67"/>
        <source>File “%1” is too large to be edited</source>
        <translation type="unfinished"></translation>
    </message>
    <message>
        <location filename="../src/texteditor.cpp" line="81"/>
        <source>No file name specified</source>
        <translation type="unfinished"></translation>
    </message>
    <message>
        <location filename="../src/texteditor.cpp" line="86"/>
        <source>No permission to write to “%1”</source>
        <translation type="unfinished"></translation>
    </message>
    <message>
        <location filename="../src/texteditor.cpp" line="92"/>
        <source>Cannot open “%1” for writing</source>
        <translation type="unfinished"></translation>
    </message>
</context>
<context>
    <name>TextEditorDialog</name>
    <message>
        <location filename="../qml/pages/TextEditorDialog.qml" line="60"/>
        <source>File Browser</source>
        <comment>translated app name</comment>
        <translation type="unfinished"></translation>
    </message>
    <message>
        <location filename="../qml/pages/TextEditorDialog.qml" line="77"/>
        <location filename="../qml/pages/TextEditorDialog.qml" line="101"/>
        <source>Failed to open “%1”</source>
        <translation type="unfinished"></translation>
    </message>
    <message>
        <location filename="../qml/pages/TextEditorDialog.qml" line="79"/>
        <source>Failed to save “%1”</source>
        <translation type="unfinished"></translation>
    </message>
    <message>
        <location filename="../qml/pages/TextEditorDialog.qml" line="81"/>
        <source>Failed to edit “%1”</source>
        <translation type="unfinished"></translation>
    </message>
    <message>
        <location filename="../qml/pages/TextEditorDialog.qml" line="98"/>
        <source>Open externally</source>
        <translation type="unfinished"></translation>
    </message>
    <message>
        <location filename="../qml/pages/TextEditorDialog.qml" line="102"/>
        <source>No application to open the file</source>
        <translation type="unfinished">Neexistuje aplikácia na otvorenie súboru</translation>
    </message>
    <message>
        <location filename="../qml/pages/TextEditorDialog.qml" line="109"/>
        <source>Disable predictive text input</source>
        <translation type="unfinished"></translation>
    </message>
    <message>
        <location filename="../qml/pages/TextEditorDialog.qml" line="110"/>
        <source>Enable predictive text input</source>
        <translation type="unfinished"></translation>
    </message>
    <message>
        <location filename="../qml/pages/TextEditorDialog.qml" line="116"/>
        <location filename="../qml/pages/TextEditorDialog.qml" line="124"/>
        <source>Save</source>
        <translation type="unfinished">Uložiť</translation>
    </message>
</context>
<context>
    <name>TransferActionBar</name>
    <message>
        <source>Copy</source>
        <translation type="vanished">Kopírovať</translation>
    </message>
    <message>
        <source>Move</source>
        <translation type="vanished">Presunúť</translation>
    </message>
    <message>
        <source>Link</source>
        <translation type="vanished">Odkaz</translation>
    </message>
</context>
<context>
    <name>TransferDialog</name>
    <message>
        <location filename="../qml/pages/TransferDialog.qml" line="63"/>
        <source>Clear selection</source>
        <translation type="unfinished"></translation>
    </message>
    <message>
        <location filename="../qml/pages/TransferDialog.qml" line="84"/>
        <source>Enter target path</source>
        <translation>Zadať cieľovú cestu</translation>
    </message>
    <message>
        <location filename="../qml/pages/TransferDialog.qml" line="96"/>
        <source>Select</source>
        <translation>Vybrať</translation>
    </message>
    <message numerus="yes">
        <source>%n item(s) selected for transferring</source>
        <translation type="vanished">
            <numerusform>%n položka vybratá na prenos</numerusform>
            <numerusform>%n položky vybraté na prenos</numerusform>
            <numerusform>%n položiek vybratých na prenos</numerusform>
        </translation>
    </message>
    <message numerus="yes">
        <source>%n destinations(s) selected</source>
        <translation type="vanished">
            <numerusform>%n cieľ vybratý</numerusform>
            <numerusform>%n ciele vybraté</numerusform>
            <numerusform>%n cieľov vybratých</numerusform>
        </translation>
    </message>
    <message>
        <location filename="../qml/pages/TransferDialog.qml" line="79"/>
        <source>Switch to target directory</source>
        <translation>Prepnúť do cieľového adresára</translation>
    </message>
    <message numerus="yes">
        <location filename="../qml/pages/TransferDialog.qml" line="113"/>
        <source>%n item(s)</source>
        <translation type="unfinished">
            <numerusform>%n položka</numerusform>
            <numerusform>%n položky</numerusform>
            <numerusform>%n položiek</numerusform>
        </translation>
    </message>
    <message numerus="yes">
        <location filename="../qml/pages/TransferDialog.qml" line="114"/>
        <source>%n target(s)</source>
        <translation type="unfinished">
            <numerusform></numerusform>
            <numerusform></numerusform>
            <numerusform></numerusform>
        </translation>
    </message>
    <message>
        <location filename="../qml/pages/TransferDialog.qml" line="155"/>
        <source>Nothing selected to transfer</source>
        <translation>Nič nie je vybraté na prenos</translation>
    </message>
</context>
<context>
    <name>TransferPanel</name>
    <message numerus="yes">
        <location filename="../qml/components/TransferPanel.qml" line="64"/>
        <source>%n file(s)</source>
        <translation>
            <numerusform>%n súbor</numerusform>
            <numerusform>%n súbory</numerusform>
            <numerusform>%n súborov</numerusform>
        </translation>
    </message>
    <message numerus="yes">
        <location filename="../qml/components/TransferPanel.qml" line="64"/>
        <source>%n destination(s)</source>
        <translation>
            <numerusform>%n cieľ</numerusform>
            <numerusform>%n ciele</numerusform>
            <numerusform>%n cieľov</numerusform>
        </translation>
    </message>
    <message numerus="yes">
        <location filename="../qml/components/TransferPanel.qml" line="69"/>
        <source>Successfully copied</source>
        <translation>
            <numerusform>Úspešne skopírovaný</numerusform>
            <numerusform>Úspešne skopírované</numerusform>
            <numerusform>Úspešne skopírovaných</numerusform>
        </translation>
    </message>
    <message numerus="yes">
        <location filename="../qml/components/TransferPanel.qml" line="71"/>
        <source>Successfully moved</source>
        <translation>
            <numerusform>Úspešne presunutý</numerusform>
            <numerusform>Úspešne presunuté</numerusform>
            <numerusform>Úspešne presunutých</numerusform>
        </translation>
    </message>
    <message numerus="yes">
        <location filename="../qml/components/TransferPanel.qml" line="73"/>
        <source>Successfully linked</source>
        <translation>
            <numerusform>Úspešne prepojený</numerusform>
            <numerusform>Úspešne prepojené</numerusform>
            <numerusform>Úspešne prepojených</numerusform>
        </translation>
    </message>
    <message numerus="yes">
        <location filename="../qml/components/TransferPanel.qml" line="77"/>
        <source>Failed to copy</source>
        <translation>
            <numerusform>Kopírovanie zlyhalo</numerusform>
            <numerusform>Kopírovania zlyhali</numerusform>
            <numerusform>Kopírovaní zlyhalo</numerusform>
        </translation>
    </message>
    <message numerus="yes">
        <location filename="../qml/components/TransferPanel.qml" line="79"/>
        <source>Failed to move</source>
        <translation>
            <numerusform>Presunutie zlyhalo</numerusform>
            <numerusform>Presunutia zlyhali</numerusform>
            <numerusform>Presunutí zlyhalo</numerusform>
        </translation>
    </message>
    <message numerus="yes">
        <location filename="../qml/components/TransferPanel.qml" line="81"/>
        <source>Failed to link</source>
        <translation>
            <numerusform>Prepojenie zlyhalo</numerusform>
            <numerusform>Prepojenia zlyhali</numerusform>
            <numerusform>Prepojení zlyhalo</numerusform>
        </translation>
    </message>
    <message>
        <location filename="../qml/components/TransferPanel.qml" line="126"/>
        <source>Replace?</source>
        <translation>Prepísať?</translation>
    </message>
    <message>
        <location filename="../qml/components/TransferPanel.qml" line="142"/>
        <source>Cancel</source>
        <translation>Odvolať</translation>
    </message>
    <message>
        <location filename="../qml/components/TransferPanel.qml" line="154"/>
        <source>Overwrite</source>
        <translation>Prepísať</translation>
    </message>
    <message>
        <location filename="../qml/components/TransferPanel.qml" line="163"/>
        <source>These files or folders already exist in “%1”:</source>
        <translation>Tieto súbory alebo zložky už existujú v “%1”:</translation>
    </message>
    <message>
        <location filename="../qml/components/TransferPanel.qml" line="203"/>
        <source>Trying to move between phone and SD Card? It does not work, try copying.</source>
        <translation>Pokúšate sa presúvať medzi telefónom a SD kartou? Nefunguje to, skúste kopírovať.</translation>
    </message>
    <message>
        <location filename="../qml/components/TransferPanel.qml" line="205"/>
        <source>Perhaps the storage is full?</source>
        <translation>Je možné že úložný priestor je obsadený?</translation>
    </message>
    <message>
        <location filename="../qml/components/TransferPanel.qml" line="287"/>
        <source>Unable to overwrite existing file with symlink</source>
        <translation>Existujúci súbor nie je možné prepísať symbolickým odkazom</translation>
    </message>
    <message>
        <location filename="../qml/components/TransferPanel.qml" line="306"/>
        <source>Copying</source>
        <translation>Kopírovanie</translation>
    </message>
    <message>
        <location filename="../qml/components/TransferPanel.qml" line="309"/>
        <source>Moving</source>
        <translation>Presúvanie</translation>
    </message>
    <message>
        <location filename="../qml/components/TransferPanel.qml" line="312"/>
        <source>Linking</source>
        <translation>Prepájanie</translation>
    </message>
</context>
<context>
    <name>ViewImagePage</name>
    <message>
        <location filename="../qml/pages/ViewImagePage.qml" line="253"/>
        <source>Loading image</source>
        <extracomment>Full page placeholder shown while a large image is being loaded</extracomment>
        <translation>Načítavanie obrázka</translation>
    </message>
    <message>
        <location filename="../qml/pages/ViewImagePage.qml" line="263"/>
        <source>Failed to load</source>
        <extracomment>Full page placeholder shown when an image failed to load</extracomment>
        <translation>Načítanie zlyhalo</translation>
    </message>
</context>
<context>
    <name>ViewPage</name>
    <message>
        <location filename="../qml/pages/ViewPage.qml" line="49"/>
        <source>Edit</source>
        <comment>verb as in &apos;edit this file&apos;</comment>
        <translation type="unfinished"></translation>
    </message>
</context>
<context>
    <name>ViewSettingsPage</name>
    <message>
        <location filename="../qml/pages/ViewSettingsPage.qml" line="49"/>
        <source>Sorting and View</source>
        <translation type="unfinished">Triedenie a prezeranie</translation>
    </message>
    <message>
        <location filename="../qml/pages/ViewSettingsPage.qml" line="51"/>
        <source>Settings apply only to the current folder. Swipe right to change default values.</source>
        <translation type="unfinished"></translation>
    </message>
    <message>
        <location filename="../qml/pages/ViewSettingsPage.qml" line="52"/>
        <source>Settings apply to all folders.</source>
        <translation type="unfinished"></translation>
    </message>
    <message>
        <location filename="../qml/pages/ViewSettingsPage.qml" line="62"/>
        <source>Sort by...</source>
        <translation type="unfinished">Usporiadať podľa...</translation>
    </message>
    <message>
        <location filename="../qml/pages/ViewSettingsPage.qml" line="66"/>
        <source>Name</source>
        <translation type="unfinished">Názov</translation>
    </message>
    <message>
        <location filename="../qml/pages/ViewSettingsPage.qml" line="67"/>
        <source>Size</source>
        <translation type="unfinished">Veľkosť</translation>
    </message>
    <message>
        <location filename="../qml/pages/ViewSettingsPage.qml" line="68"/>
        <source>File age</source>
        <translation type="unfinished"></translation>
    </message>
    <message>
        <location filename="../qml/pages/ViewSettingsPage.qml" line="69"/>
        <source>File type</source>
        <translation type="unfinished">Typ súboru</translation>
    </message>
    <message>
        <location filename="../qml/pages/ViewSettingsPage.qml" line="77"/>
        <source>Order...</source>
        <translation type="unfinished">Poradie...</translation>
    </message>
    <message>
        <location filename="../qml/pages/ViewSettingsPage.qml" line="81"/>
        <source>ascending</source>
        <translation type="unfinished"></translation>
    </message>
    <message>
        <location filename="../qml/pages/ViewSettingsPage.qml" line="82"/>
        <source>descending</source>
        <translation type="unfinished"></translation>
    </message>
    <message>
        <location filename="../qml/pages/ViewSettingsPage.qml" line="90"/>
        <source>Preview images...</source>
        <translation type="unfinished">Náhľad obrázkov...</translation>
    </message>
    <message>
        <location filename="../qml/pages/ViewSettingsPage.qml" line="93"/>
        <source>none</source>
        <translation type="unfinished">žiaden</translation>
    </message>
    <message>
        <location filename="../qml/pages/ViewSettingsPage.qml" line="94"/>
        <source>small</source>
        <translation type="unfinished">malý</translation>
    </message>
    <message>
        <location filename="../qml/pages/ViewSettingsPage.qml" line="95"/>
        <source>medium</source>
        <translation type="unfinished">stredný</translation>
    </message>
    <message>
        <location filename="../qml/pages/ViewSettingsPage.qml" line="96"/>
        <source>large</source>
        <translation type="unfinished">veľký</translation>
    </message>
    <message>
        <location filename="../qml/pages/ViewSettingsPage.qml" line="97"/>
        <source>huge</source>
        <translation type="unfinished">obrovský</translation>
    </message>
    <message>
        <location filename="../qml/pages/ViewSettingsPage.qml" line="110"/>
        <source>Show hidden files</source>
        <translation type="unfinished"></translation>
    </message>
    <message>
        <location filename="../qml/pages/ViewSettingsPage.qml" line="112"/>
        <source>Show files with names starting with a full stop (“.”).</source>
        <translation type="unfinished"></translation>
    </message>
    <message>
        <location filename="../qml/pages/ViewSettingsPage.qml" line="116"/>
        <source>Enable gallery mode</source>
        <translation type="unfinished">Povoliť režim galéria</translation>
    </message>
    <message>
        <location filename="../qml/pages/ViewSettingsPage.qml" line="117"/>
        <source>In gallery mode, images will be shown comfortably large, and all entries except for images, videos, and directories will be hidden.</source>
        <translation type="unfinished">V režime galéria sa obrázky zobrazia primerane veľké a všetky záznamy okrem obrázkov, videí a adresárov sa skryjú.</translation>
    </message>
    <message>
        <location filename="../qml/pages/ViewSettingsPage.qml" line="127"/>
        <source>Sort case-sensitively</source>
        <translation type="unfinished"></translation>
    </message>
    <message>
        <location filename="../qml/pages/ViewSettingsPage.qml" line="129"/>
        <source>Show files with names starting with a capital letter first.</source>
        <translation type="unfinished"></translation>
    </message>
    <message>
        <location filename="../qml/pages/ViewSettingsPage.qml" line="134"/>
        <source>Show folders first</source>
        <translation type="unfinished">Zložky zobraziť prvé</translation>
    </message>
    <message>
        <location filename="../qml/pages/ViewSettingsPage.qml" line="136"/>
        <source>Always show folders at the top of the file list.</source>
        <translation type="unfinished"></translation>
    </message>
    <message>
        <location filename="../qml/pages/ViewSettingsPage.qml" line="140"/>
        <source>Show hidden files last</source>
        <translation type="unfinished"></translation>
    </message>
    <message>
        <location filename="../qml/pages/ViewSettingsPage.qml" line="142"/>
        <source>Always show files starting with a full stop (“.”) at the end of the file list.</source>
        <translation type="unfinished"></translation>
    </message>
</context>
<context>
    <name>ViewVideoPage</name>
    <message>
        <location filename="../qml/pages/ViewVideoPage.qml" line="107"/>
        <source>Failed to play</source>
        <extracomment>Full page placeholder shown when a video failed to load</extracomment>
        <translation>Prehrávanie zlyhalo</translation>
    </message>
</context>
<context>
    <name>files</name>
    <message>
        <location filename="../qml/js/files.js" line="28"/>
        <source>Copying</source>
        <translation>Kopírovanie</translation>
    </message>
    <message>
        <location filename="../qml/js/files.js" line="30"/>
        <source>Moving</source>
        <translation>Presúvanie</translation>
    </message>
    <message>
        <location filename="../qml/js/files.js" line="32"/>
        <source>Linking</source>
        <translation type="unfinished">Prepájanie</translation>
    </message>
    <message>
        <location filename="../qml/js/files.js" line="35"/>
        <source>Unknown</source>
        <translation type="unfinished">Neznámy</translation>
    </message>
</context>
<context>
    <name>harbour-file-browser</name>
    <message>
        <source>Version %1 (%2)</source>
        <translation type="vanished">Verzia %1 (%2)</translation>
    </message>
</context>
<context>
    <name>paths</name>
    <message>
        <location filename="../qml/js/paths.js" line="50"/>
        <source>root</source>
        <extracomment>root directory (placeholder instead of &quot;/&quot; in search mask)</extracomment>
        <translation>koreň</translation>
    </message>
</context>
</TS><|MERGE_RESOLUTION|>--- conflicted
+++ resolved
@@ -254,32 +254,9 @@
         </translation>
     </message>
     <message>
-<<<<<<< HEAD
-        <location filename="../qml/pages/ClipboardPage.qml" line="66"/>
-        <source>Current selection</source>
-        <comment>as in &apos;currently selected files&apos;</comment>
-        <translation>Súčasný výber</translation>
-    </message>
-    <message>
-        <location filename="../qml/pages/ClipboardPage.qml" line="77"/>
         <source>copy</source>
-        <comment>as in &apos;please copy these files&apos;</comment>
-        <translation>kopírovať</translation>
-    </message>
-    <message>
-        <location filename="../qml/pages/ClipboardPage.qml" line="80"/>
-        <source>cut</source>
-        <comment>as in &apos;please cut these files&apos;</comment>
-        <translation>vystrihnúť</translation>
-    </message>
-    <message>
-        <location filename="../qml/pages/ClipboardPage.qml" line="95"/>
-        <source>Clear</source>
-        <comment>as in &apos;clear the current clipboard contents&apos;</comment>
-        <translation>Vyčistiť</translation>
-=======
-        <source>copy</source>
-        <comment>as in &apos;please copy these files&apos;</comment>
+        <comment>as in &apos;
+          these files&apos;</comment>
         <translation type="obsolete">kopírovať</translation>
     </message>
     <message>
@@ -291,7 +268,6 @@
         <location filename="../qml/pages/ClipboardPage.qml" line="252"/>
         <source>Open this folder</source>
         <translation type="unfinished"></translation>
->>>>>>> cd7aed5c
     </message>
     <message numerus="yes">
         <location filename="../qml/pages/ClipboardPage.qml" line="79"/>
@@ -303,16 +279,6 @@
         </translation>
     </message>
     <message>
-<<<<<<< HEAD
-        <location filename="../qml/pages/ClipboardPage.qml" line="215"/>
-        <source>Remove from clipboard</source>
-        <translation>Odstrániť zo schránky</translation>
-    </message>
-    <message>
-        <location filename="../qml/pages/ClipboardPage.qml" line="220"/>
-        <source>Open this folder</source>
-        <translation>Otvoriť túto zložku</translation>
-=======
         <location filename="../qml/pages/ClipboardPage.qml" line="115"/>
         <source>Clear</source>
         <comment>verb as in &apos;clear all contents from the clipboard&apos;</comment>
@@ -322,7 +288,6 @@
         <location filename="../qml/pages/ClipboardPage.qml" line="117"/>
         <source>Clipboard cleared</source>
         <translation type="unfinished"></translation>
->>>>>>> cd7aed5c
     </message>
     <message>
         <location filename="../qml/pages/ClipboardPage.qml" line="256"/>
