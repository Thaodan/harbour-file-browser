--- conflicted
+++ resolved
@@ -75,13 +75,8 @@
                     color: Theme.highlightColor
                 }
                 Label {
-<<<<<<< HEAD
-                    text: "1.7.4.1 (fork)" // Version number must be changed manually!
+                    text: "1.8.0 (fork)" // Version number must be changed manually!
                     font.pixelSize: Theme.fontSizeSmall
-=======
-                    text: "1.8.0" // Version number must be changed manually!
-                    font.pixelSize: Theme.fontSizeExtraSmall
->>>>>>> ce7d82d0
                     color: Theme.highlightColor
                 }
             }
